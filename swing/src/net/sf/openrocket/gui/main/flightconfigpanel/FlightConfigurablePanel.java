--- conflicted
+++ resolved
@@ -366,11 +366,7 @@
 			}	
 		}
 
-<<<<<<< HEAD
-		private void setSelected( JComponent c, JTable table, boolean isSelected, boolean hasFocus ) {
-=======
 		private void setSelected(JComponent c, JTable table, boolean isSelected, boolean hasFocus) {
->>>>>>> b73bdcf1
 			c.setOpaque(true);
 			if (isSelected) {
 				c.setBackground(table.getSelectionBackground());
