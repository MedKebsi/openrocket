--- conflicted
+++ resolved
@@ -280,7 +280,6 @@
 
 	}
 
-<<<<<<< HEAD
 	private List<FlightConfigurationId> getSelectedConfigurationIds() {
 		switch (tabs.getSelectedIndex()) {
 			case MOTOR_TAB_INDEX:
@@ -294,12 +293,10 @@
 		}
 	}
 	
-=======
 	public void setSelectedComponent(RocketComponent component) {
 		this.basicFrame.setSelectedComponent(component);
 	}
 
->>>>>>> a856e61d
 	@Override
 	public void stateChanged(EventObject e) {
 		updateButtonState();
