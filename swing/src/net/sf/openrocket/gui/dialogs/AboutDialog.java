package net.sf.openrocket.gui.dialogs;

import java.awt.event.ActionEvent;
import java.awt.event.ActionListener;

import javax.swing.JButton;
import javax.swing.JDialog;
import javax.swing.JFrame;
import javax.swing.JLabel;
import javax.swing.JPanel;
import javax.swing.UIManager;

import net.miginfocom.swing.MigLayout;
import net.sf.openrocket.gui.components.DescriptionArea;
import net.sf.openrocket.gui.components.StyledLabel;
import net.sf.openrocket.gui.components.StyledLabel.Style;
import net.sf.openrocket.gui.components.URLLabel;
import net.sf.openrocket.gui.util.GUIUtil;
import net.sf.openrocket.gui.util.Icons;
import net.sf.openrocket.l10n.Translator;
import net.sf.openrocket.startup.Application;
import net.sf.openrocket.util.BuildProperties;
import net.sf.openrocket.util.Chars;
import net.sf.openrocket.gui.widgets.SelectColorButton;

@SuppressWarnings("serial")
public class AboutDialog extends JDialog {
	
	public final String OPENROCKET_URL = "http://openrocket.info/";

	private final Translator trans = Application.getTranslator();
	
	private final String CREDITS = "<html><center>" +
		"<font size=\"+1\"><b>OpenRocket has been developed by:</b></font><br>" +
		"<br>" +
		"Sampo Niskanen (main developer)<br>" +
		"Doug Pedrick (RockSim file format, printing)<br>" +
		"Kevin Ruland (Android version)<br>" +
		"Bill Kuker (3D visualization)<br>" +
		"Boris du Reau (internationalization, translation lead)<br>" +
		"Richard Graham (geodetic computations)<br>" +
		"Jason Blood (finset import)<br>" +
		"Daniel Williams (pod support, maintainer)<br>" +
		"Joe Pfeiffer (maintainer)<br>" +
		"Billy Olsen (maintainer)<br>" +
		"Sibo Van Gool (RASAero file format, 3D OBJ export, dark theme, maintainer)<br>" +
		"Justin Hanney (maintainer)<br>" +
		"Neil Weinstock (tester, icons, forum support)<br>" +
		"H. Craig Miller (tester)<br><br>" +
		"<b>Translations by:</b><br><br>" +
		"Tripoli France (French)<br>" +
		"Stefan Lobas / ERIG e.V. (German)<br>" +
		"Tripoli Spain (Spanish)<br>" +
		"Sky Dart Team / Ruslan V. Uss (Russian)<br>" +
		"Mauro Biasutti (Italian)<br>" +
		"Vladimir Beran (Czech)<br>" +
		"Polish Rocketry Society / \u0141ukasz & Alex Kazanski (Polish)<br>" +
		"Sibo Van Gool (Dutch)<br>" +
		"Mohamed Amin Elkebsi (Arabic)<br>" +
		"<br>" +
		"See all contributors at <br>" + href("https://github.com/openrocket/openrocket/graphs/contributors", false, false) + "<br>" +
		"<br>" +
		"<b>Thank you to our financial contributors who have provided us with the necessary resources to continue this project:</b><br>" +
		href("https://opencollective.com/openrocket", true, true) + "<br>" +
		"<br>" +
		"<b>OpenRocket utilizes the following libraries:</b><br>" +
		"<br>" +
		"MiG Layout" + href("http://www.miglayout.com", true, true) + "<br>" +
		"JFreeChart" + href("http://www.jfree.org/jfreechart", true, true) + "<br>" +
		"iText" + href("http://www.itextpdf.com", true, true) + "<br>" +
		"exp4j" + href("http://projects.congrace.de/exp4j/index.html", true, true) + "<br>" +
		"JOGL" + href("http://jogamp.org/jogl/www", true, true) + "<br>" +
		"Guava" + href("https://github.com/google/guava", true, true) + "<br>" +
		"Opencsv" + href("http://opencsv.sourceforge.net", true, true) + "<br>" +
		"Simple Logging Facade for Java" + href("http://www.slf4j.org", true, true) + "<br>" +
		"Java library for parsing and rendering CommonMark" + href("https://github.com/commonmark/commonmark-java", true, true) + "<br>" +
		"RSyntaxTextArea" + href("http://bobbylight.github.io/RSyntaxTextArea", true, true) + "<br>" +
<<<<<<< HEAD
        "Darklaf (dark theme)" + href("https://github.com/weisJ/darklaf", true, true) + "<br>" +
        "Obj" + href("https://github.com/javagl/Obj", true, true) + "<br>" +
=======
		"Darklaf (dark theme)" + href("https://github.com/weisJ/darklaf", true, true) + "<br>" +
		"jSystemThemeDetector" + href("https://github.com/Dansoftowner/jSystemThemeDetector", true, true) + "<br>" +
>>>>>>> ba67e72e
		"<br>" +
		"<b>OpenRocket gratefully acknowledges our use of the following databases:</b><br>" +
		"<br>" +
		"Rocket Motor Data" + href("https://www.thrustcurve.org", true, true) + "<br>" +
		"Enhanced components database for OpenRocket" + href("https://github.com/dbcook/openrocket-database", true, true) +
		"</center></html>";

	private String href(String url, boolean delimiters, boolean leadingSpace) {
		return (leadingSpace ? " " : "") + (delimiters ? "(" : "") + "<a href=\"" + url + "\">" + url + "</a>" + (delimiters ? ")" : "");
	}
	
	public AboutDialog(JFrame parent) {
		super(parent, true);
		
		final String version = BuildProperties.getVersion();
		final String copyrightYear = BuildProperties.getCopyrightYear();
		
		JPanel panel = new JPanel(new MigLayout("fill"));
		JPanel sub;
		
		
		// OpenRocket logo
		panel.add(new JLabel(Icons.loadImageIcon("pix/icon/icon-128.png", "OpenRocket")), "top");
		
		
		// OpenRocket version info + copyright
		sub = new JPanel(new MigLayout("fill"));
		
		sub.add(new StyledLabel("OpenRocket", 20), "ax 50%, growy, wrap para");
		sub.add(new StyledLabel(trans.get("lbl.version").trim() + " " + version, 3), "ax 50%, growy, wrap rel");
		String copyright = String.format("Copyright %c 2007-%s Sampo Niskanen and others", Chars.COPY, copyrightYear);
		sub.add(new StyledLabel(copyright), "ax 50%, growy, wrap para");
		
		sub.add(new URLLabel(OPENROCKET_URL), "ax 50%, growy, wrap para");
		panel.add(sub, "grow, pushx");
		
		
		// Translation information (if present)
		String translation = trans.get("lbl.translation").trim();
		String translator = trans.get("lbl.translator").trim();
		String translatorWebsite = trans.get("lbl.translatorWebsite").trim();
		String translatorIcon = trans.get("lbl.translatorIcon").trim();
		
		if (translator.length() > 0 || translatorWebsite.length() > 0 || translatorIcon.length() > 0) {
			sub = new JPanel(new MigLayout("fill"));
			
			sub.add(new StyledLabel(translation, Style.BOLD), "ax 50%, growy, wrap para");
			
			if (translatorIcon.length() > 0) {
				sub.add(new JLabel(Icons.loadImageIcon("pix/translators/" + translatorIcon, translator)),
						"ax 50%, growy, wrap para");
			}
			if (translator.length() > 0) {
				sub.add(new JLabel(translator), "ax 50%, growy, wrap rel");
			}
			if (translatorWebsite.length() > 0) {
				sub.add(new URLLabel(translatorWebsite), "ax 50%, growy, wrap para");
			}
			
			panel.add(sub);
		}
		
		
		DescriptionArea info = new DescriptionArea(5);
		info.setText(CREDITS);
		info.setTextFont(UIManager.getFont("Label.font"));
		panel.add(info, "newline, width 10px, height 250lp, pushy, grow, spanx, wrap para");
		
		//		JTextArea area = new JTextArea(CREATORS);
		//		area.setEditable(false);
		//		area.setLineWrap(true);
		//		area.setWrapStyleWord(true);
		//		panel.add(new JScrollPane(area), "width 10px, height 100lp, grow, spanx, wrap para");
		
		
		//Close button
		JButton close = new SelectColorButton(trans.get("button.close"));
		close.addActionListener(new ActionListener() {
			@Override
			public void actionPerformed(ActionEvent e) {
				AboutDialog.this.dispose();
			}
		});
		panel.add(close, "spanx, right");
		
		this.add(panel);
		this.setTitle("OpenRocket " + version);
		this.pack();
		this.setLocationRelativeTo(parent);
		
		GUIUtil.setDisposableDialogOptions(this, close);
	}
}<|MERGE_RESOLUTION|>--- conflicted
+++ resolved
@@ -75,14 +75,10 @@
 		"Simple Logging Facade for Java" + href("http://www.slf4j.org", true, true) + "<br>" +
 		"Java library for parsing and rendering CommonMark" + href("https://github.com/commonmark/commonmark-java", true, true) + "<br>" +
 		"RSyntaxTextArea" + href("http://bobbylight.github.io/RSyntaxTextArea", true, true) + "<br>" +
-<<<<<<< HEAD
-        "Darklaf (dark theme)" + href("https://github.com/weisJ/darklaf", true, true) + "<br>" +
+		"Darklaf (dark theme)" + href("https://github.com/weisJ/darklaf", true, true) + "<br>" +
+        "jSystemThemeDetector" + href("https://github.com/Dansoftowner/jSystemThemeDetector", true, true) + "<br>" +
         "Obj" + href("https://github.com/javagl/Obj", true, true) + "<br>" +
-=======
-		"Darklaf (dark theme)" + href("https://github.com/weisJ/darklaf", true, true) + "<br>" +
-		"jSystemThemeDetector" + href("https://github.com/Dansoftowner/jSystemThemeDetector", true, true) + "<br>" +
->>>>>>> ba67e72e
-		"<br>" +
+        "<br>" +
 		"<b>OpenRocket gratefully acknowledges our use of the following databases:</b><br>" +
 		"<br>" +
 		"Rocket Motor Data" + href("https://www.thrustcurve.org", true, true) + "<br>" +
