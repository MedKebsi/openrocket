--- conflicted
+++ resolved
@@ -1,357 +1,348 @@
-package net.sf.openrocket.gui.dialogs.motor.thrustcurve;
-
-import java.awt.BasicStroke;
-import java.awt.Color;
-import java.awt.Cursor;
-import java.awt.Font;
-import java.awt.event.MouseAdapter;
-import java.awt.event.MouseEvent;
-import java.util.List;
-
-import javax.swing.BorderFactory;
-import javax.swing.JLabel;
-import javax.swing.JLayeredPane;
-import javax.swing.JPanel;
-import javax.swing.JScrollPane;
-import javax.swing.JTextArea;
-import javax.swing.SwingUtilities;
-
-import org.jfree.chart.ChartFactory;
-import org.jfree.chart.ChartPanel;
-import org.jfree.chart.JFreeChart;
-import org.jfree.chart.axis.ValueAxis;
-import org.jfree.chart.plot.PlotOrientation;
-import org.jfree.chart.plot.XYPlot;
-import org.jfree.chart.title.TextTitle;
-import org.jfree.data.xy.XYSeries;
-import org.jfree.data.xy.XYSeriesCollection;
-
-import net.miginfocom.swing.MigLayout;
-import net.sf.openrocket.gui.util.GUIUtil;
-import net.sf.openrocket.gui.util.Icons;
-import net.sf.openrocket.l10n.Translator;
-import net.sf.openrocket.motor.ThrustCurveMotor;
-import net.sf.openrocket.startup.Application;
-import net.sf.openrocket.unit.UnitGroup;
-<<<<<<< HEAD
-
-@SuppressWarnings("serial")
-=======
-import net.sf.openrocket.utils.StringUtils;
-
->>>>>>> 4c56c531
-class MotorInformationPanel extends JPanel {
-	
-	private static final int ZOOM_ICON_POSITION_NEGATIVE_X = 50;
-	private static final int ZOOM_ICON_POSITION_POSITIVE_Y = 12;
-
-	private static final Color NO_COMMENT_COLOR = Color.GRAY;
-	private static final Color WITH_COMMENT_COLOR = Color.BLACK;
-
-	private static final Translator trans = Application.getTranslator();
-
-	// Motors in set
-	private List<ThrustCurveMotor> selectedMotorSet;
-	// Selected motor
-	private ThrustCurveMotor selectedMotor;
-	
-	private final JLabel totalImpulseLabel;
-	private final JLabel classificationLabel;
-	private final JLabel avgThrustLabel;
-	private final JLabel maxThrustLabel;
-	private final JLabel burnTimeLabel;
-	private final JLabel launchMassLabel;
-	private final JLabel emptyMassLabel;
-	private final JLabel caseInfoLabel;
-	private final JLabel propInfoLabel;
-	private final JLabel dataPointsLabel;
-	private final JLabel compatibleCasesLabel;
-	private final JLabel digestLabel;
-
-	private final JTextArea comment;
-	private final Font noCommentFont;
-	private final Font withCommentFont;
-
-	private final JFreeChart chart;
-	private final ChartPanel chartPanel;
-	private final JLabel zoomIcon;
-
-	public MotorInformationPanel() {
-		super(new MigLayout("fill"));
-		
-		// Thrust curve info
-		//// Total impulse:
-		{
-			this.add(new JLabel(trans.get("TCMotorSelPan.lbl.Totalimpulse")));
-			totalImpulseLabel = new JLabel();
-			this.add(totalImpulseLabel, "split");
-
-			classificationLabel = new JLabel();
-			classificationLabel.setEnabled(false); // Gray out
-			this.add(classificationLabel, "gapleft unrel, wrap");
-
-			//// Avg. thrust:
-			this.add(new JLabel(trans.get("TCMotorSelPan.lbl.Avgthrust")));
-			avgThrustLabel = new JLabel();
-			this.add(avgThrustLabel, "wrap");
-
-			//// Max. thrust:
-			this.add(new JLabel(trans.get("TCMotorSelPan.lbl.Maxthrust")));
-			maxThrustLabel = new JLabel();
-			this.add(maxThrustLabel, "wrap");
-
-			//// Burn time:
-			this.add(new JLabel(trans.get("TCMotorSelPan.lbl.Burntime")));
-			burnTimeLabel = new JLabel();
-			this.add(burnTimeLabel, "wrap");
-
-			//// Launch mass:
-			this.add(new JLabel(trans.get("TCMotorSelPan.lbl.Launchmass")));
-			launchMassLabel = new JLabel();
-			this.add(launchMassLabel, "wrap");
-
-			//// Empty mass:
-			this.add(new JLabel(trans.get("TCMotorSelPan.lbl.Emptymass")));
-			emptyMassLabel = new JLabel();
-			this.add(emptyMassLabel, "wrap");
-
-			//// case info:
-			this.add(new JLabel(trans.get("TCMotorSelPan.lbl.Caseinfo")));
-			caseInfoLabel = new JLabel();
-			this.add(caseInfoLabel, "wrap");
-			
-			//// prop info:
-			this.add(new JLabel(trans.get("TCMotorSelPan.lbl.Propinfo")));
-			propInfoLabel = new JLabel();
-			this.add(propInfoLabel, "wrap");
-			
-			//// compatible cases:
-			this.add(new JLabel(trans.get("TCMotorSelPan.lbl.CompatibleCases")));
-			compatibleCasesLabel = new JLabel();
-			this.add(compatibleCasesLabel, "wrap");
-			
-			//// Data points:
-			this.add(new JLabel(trans.get("TCMotorSelPan.lbl.Datapoints")));
-			dataPointsLabel = new JLabel();
-			this.add(dataPointsLabel, "wrap para");
-			
-			if (System.getProperty("openrocket.debug.motordigest") != null) {
-				//// Digest:
-				this.add(new JLabel(trans.get("TCMotorSelPan.lbl.Digest")));
-				digestLabel = new JLabel();
-				this.add(digestLabel, "w :300:, wrap para");
-			} else {
-				digestLabel = null;
-			}
-
-
-			comment = new JTextArea(5, 5);
-			GUIUtil.changeFontSize(comment, -2);
-			withCommentFont = comment.getFont();
-			noCommentFont = withCommentFont.deriveFont(Font.ITALIC);
-			comment.setLineWrap(true);
-			comment.setWrapStyleWord(true);
-			comment.setEditable(false);
-			JScrollPane scrollpane = new JScrollPane(comment);
-			this.add(scrollpane, "spanx, growx, wrap para");
-		}
-
-		// Thrust curve plot
-		{
-			chart = ChartFactory.createXYLineChart(
-					null, // title
-					null, // xAxisLabel
-					null, // yAxisLabel
-					null, // dataset
-					PlotOrientation.VERTICAL,
-					false, // legend
-					false, // tooltips
-					false // urls
-					);
-
-			// Add the data and formatting to the plot
-			XYPlot plot = chart.getXYPlot();
-
-			changeLabelFont(plot.getRangeAxis(), -2);
-			changeLabelFont(plot.getDomainAxis(), -2);
-
-			//// Thrust curve:
-			chart.setTitle(new TextTitle(trans.get("TCMotorSelPan.title.Thrustcurve"), this.getFont()));
-			chart.setBackgroundPaint(this.getBackground());
-			plot.setBackgroundPaint(Color.WHITE);
-			plot.setDomainGridlinePaint(Color.LIGHT_GRAY);
-			plot.setRangeGridlinePaint(Color.LIGHT_GRAY);
-
-			chartPanel = new ChartPanel(chart,
-					false, // properties
-					false, // save
-					false, // print
-					false, // zoom
-					false); // tooltips
-			chartPanel.setMouseZoomable(false);
-			chartPanel.setPopupMenu(null);
-			chartPanel.setMouseWheelEnabled(false);
-			chartPanel.setRangeZoomable(false);
-			chartPanel.setDomainZoomable(false);
-
-			chartPanel.setCursor(Cursor.getPredefinedCursor(Cursor.HAND_CURSOR));
-			chartPanel.addMouseListener(new MouseAdapter() {
-				@Override
-				public void mouseClicked(MouseEvent e) {
-					if (selectedMotor == null || selectedMotorSet == null)
-						return;
-					if (e.getButton() == MouseEvent.BUTTON1) {
-						// Open plot dialog
-						ThrustCurveMotorPlotDialog plotDialog = new ThrustCurveMotorPlotDialog(selectedMotorSet,
-								selectedMotorSet.indexOf(selectedMotor),
-								SwingUtilities.getWindowAncestor(MotorInformationPanel.this));
-						plotDialog.setVisible(true);
-					}
-				}
-			});
-
-			JLayeredPane layer = new CustomLayeredPane();
-
-			layer.setBorder(BorderFactory.createLineBorder(Color.BLUE));
-
-			layer.add(chartPanel, (Integer) 0);
-
-			zoomIcon = new JLabel(Icons.ZOOM_IN);
-			zoomIcon.setCursor(Cursor.getPredefinedCursor(Cursor.HAND_CURSOR));
-			layer.add(zoomIcon, (Integer) 1);
-
-			this.add(layer, "width 300:300:, height 180:180:, grow, spanx");
-		}
-	}
-	
-	public void clearData() {
-		selectedMotor = null;
-		selectedMotorSet = null;
-		totalImpulseLabel.setText("");
-		totalImpulseLabel.setToolTipText(null);
-		classificationLabel.setText("");
-		classificationLabel.setToolTipText(null);
-		avgThrustLabel.setText("");
-		maxThrustLabel.setText("");
-		burnTimeLabel.setText("");
-		launchMassLabel.setText("");
-		emptyMassLabel.setText("");
-		caseInfoLabel.setText("");
-		propInfoLabel.setText("");
-		compatibleCasesLabel.setText("");
-		dataPointsLabel.setText("");
-		if (digestLabel != null) {
-			digestLabel.setText("");
-		}
-		setComment("");
-		chart.getXYPlot().setDataset(new XYSeriesCollection());
-	}
-	
-	public void updateData( List<ThrustCurveMotor> motors, ThrustCurveMotor selectedMotor ) {
-		
-		if ( selectedMotor == null ) {
-			clearData();
-			return;
-		}
-		
-		this.selectedMotorSet = motors;
-		this.selectedMotor = selectedMotor;
-
-		// Update thrust curve data
-		double impulse = selectedMotor.getTotalImpulseEstimate();
-		MotorClass mc = MotorClass.getMotorClass(impulse);
-		totalImpulseLabel.setText(UnitGroup.UNITS_IMPULSE.getDefaultUnit().toStringUnit(impulse));
-		classificationLabel.setText("(" + mc.getDescription(impulse) + ")");
-		totalImpulseLabel.setToolTipText(mc.getClassDescription());
-		classificationLabel.setToolTipText(mc.getClassDescription());
-
-		avgThrustLabel.setText(UnitGroup.UNITS_FORCE.getDefaultUnit().toStringUnit(
-				selectedMotor.getAverageThrustEstimate()));
-		maxThrustLabel.setText(UnitGroup.UNITS_FORCE.getDefaultUnit().toStringUnit(
-				selectedMotor.getMaxThrustEstimate()));
-		burnTimeLabel.setText(UnitGroup.UNITS_SHORT_TIME.getDefaultUnit().toStringUnit(
-				selectedMotor.getBurnTimeEstimate()));
-		launchMassLabel.setText(UnitGroup.UNITS_MASS.getDefaultUnit().toStringUnit(
-				selectedMotor.getLaunchMass()));
-		emptyMassLabel.setText(UnitGroup.UNITS_MASS.getDefaultUnit().toStringUnit(
-<<<<<<< HEAD
-				selectedMotor.getBurnoutMass()));
-		dataPointsLabel.setText("" + (selectedMotor.getSampleSize() - 1));
-=======
-				selectedMotor.getEmptyCG().weight));
-		caseInfoLabel.setText(selectedMotor.getCaseInfo());
-		propInfoLabel.setText(selectedMotor.getPropellantInfo());
-		compatibleCasesLabel.setText( StringUtils.join(",",selectedMotor.getCompatibleCases()));
-		dataPointsLabel.setText("" + (selectedMotor.getTimePoints().length - 1));
->>>>>>> 4c56c531
-		if (digestLabel != null) {
-			digestLabel.setText(selectedMotor.getDigest());
-		}
-
-		setComment(selectedMotor.getDescription());
-
-		// Update the plot
-		XYPlot plot = chart.getXYPlot();
-		final int index = motors.indexOf(selectedMotor);
-
-		XYSeriesCollection dataset = new XYSeriesCollection();
-		for (int i = 0; i < motors.size(); i++) {
-			ThrustCurveMotor m = motors.get(i);
-
-			//// Thrust
-			XYSeries series = new XYSeries(trans.get("TCMotorSelPan.title.Thrust") + " (" + i + ")");
-			double[] time = m.getTimePoints();
-			double[] thrust = m.getThrustPoints();
-
-			for (int j = 0; j < time.length; j++) {
-				series.add(time[j], thrust[j]);
-			}
-
-			dataset.addSeries(series);
-
-			boolean selected = (i == index);
-			plot.getRenderer().setSeriesStroke(i, new BasicStroke(selected ? 3 : 1));
-			plot.getRenderer().setSeriesPaint(i, ThrustCurveMotorSelectionPanel.getColor(i));
-		}
-
-		plot.setDataset(dataset);
-
-	}
-	
-	private void setComment(String s) {
-		s = s.trim();
-		if (s.length() == 0) {
-			//// No description available.
-			comment.setText(trans.get("TCMotorSelPan.noDescription"));
-			comment.setFont(noCommentFont);
-			comment.setForeground(NO_COMMENT_COLOR);
-		} else {
-			comment.setText(s);
-			comment.setFont(withCommentFont);
-			comment.setForeground(WITH_COMMENT_COLOR);
-		}
-		comment.setCaretPosition(0);
-	}
-
-	void changeLabelFont(ValueAxis axis, float size) {
-		Font font = axis.getTickLabelFont();
-		font = font.deriveFont(font.getSize2D() + size);
-		axis.setTickLabelFont(font);
-	}
-
-	/**
-	 * Custom layered pane that sets the bounds of the components on every layout.
-	 */
-	public class CustomLayeredPane extends JLayeredPane {
-		@Override
-		public void doLayout() {
-			synchronized (getTreeLock()) {
-				int w = getWidth();
-				int h = getHeight();
-				chartPanel.setBounds(0, 0, w, h);
-				zoomIcon.setBounds(w - ZOOM_ICON_POSITION_NEGATIVE_X, ZOOM_ICON_POSITION_POSITIVE_Y, 50, 50);
-			}
-		}
-	}
-
+package net.sf.openrocket.gui.dialogs.motor.thrustcurve;
+
+import java.awt.Color;
+import java.awt.Cursor;
+import java.awt.Font;
+import java.awt.event.MouseAdapter;
+import java.awt.event.MouseEvent;
+import java.util.List;
+
+import javax.swing.BorderFactory;
+import javax.swing.JLabel;
+import javax.swing.JLayeredPane;
+import javax.swing.JPanel;
+import javax.swing.JScrollPane;
+import javax.swing.JTextArea;
+import javax.swing.SwingUtilities;
+
+import org.jfree.chart.ChartFactory;
+import org.jfree.chart.ChartPanel;
+import org.jfree.chart.JFreeChart;
+import org.jfree.chart.axis.ValueAxis;
+import org.jfree.chart.plot.PlotOrientation;
+import org.jfree.chart.plot.XYPlot;
+import org.jfree.chart.title.TextTitle;
+import org.jfree.data.xy.XYSeries;
+import org.jfree.data.xy.XYSeriesCollection;
+
+import net.miginfocom.swing.MigLayout;
+import net.sf.openrocket.gui.util.GUIUtil;
+import net.sf.openrocket.gui.util.Icons;
+import net.sf.openrocket.l10n.Translator;
+import net.sf.openrocket.motor.ThrustCurveMotor;
+import net.sf.openrocket.startup.Application;
+import net.sf.openrocket.unit.UnitGroup;
+import net.sf.openrocket.utils.StringUtils;
+
+@SuppressWarnings("serial")
+class MotorInformationPanel extends JPanel {
+	
+	private static final int ZOOM_ICON_POSITION_NEGATIVE_X = 50;
+	private static final int ZOOM_ICON_POSITION_POSITIVE_Y = 12;
+
+	private static final Color NO_COMMENT_COLOR = Color.GRAY;
+	private static final Color WITH_COMMENT_COLOR = Color.BLACK;
+
+	private static final Translator trans = Application.getTranslator();
+
+	// Motors in set
+	private List<ThrustCurveMotor> selectedMotorSet;
+	// Selected motor
+	private ThrustCurveMotor selectedMotor;
+	
+	private final JLabel totalImpulseLabel;
+	private final JLabel classificationLabel;
+	private final JLabel avgThrustLabel;
+	private final JLabel maxThrustLabel;
+	private final JLabel burnTimeLabel;
+	private final JLabel launchMassLabel;
+	private final JLabel emptyMassLabel;
+	private final JLabel caseInfoLabel;
+	private final JLabel propInfoLabel;
+	private final JLabel dataPointsLabel;
+	private final JLabel compatibleCasesLabel;
+	private final JLabel digestLabel;
+
+	private final JTextArea comment;
+	private final Font noCommentFont;
+	private final Font withCommentFont;
+
+	private final JFreeChart chart;
+	private final ChartPanel chartPanel;
+	private final JLabel zoomIcon;
+
+	public MotorInformationPanel() {
+		super(new MigLayout("fill"));
+		
+		// Thrust curve info
+		//// Total impulse:
+		{
+			this.add(new JLabel(trans.get("TCMotorSelPan.lbl.Totalimpulse")));
+			totalImpulseLabel = new JLabel();
+			this.add(totalImpulseLabel, "split");
+
+			classificationLabel = new JLabel();
+			classificationLabel.setEnabled(false); // Gray out
+			this.add(classificationLabel, "gapleft unrel, wrap");
+
+			//// Avg. thrust:
+			this.add(new JLabel(trans.get("TCMotorSelPan.lbl.Avgthrust")));
+			avgThrustLabel = new JLabel();
+			this.add(avgThrustLabel, "wrap");
+
+			//// Max. thrust:
+			this.add(new JLabel(trans.get("TCMotorSelPan.lbl.Maxthrust")));
+			maxThrustLabel = new JLabel();
+			this.add(maxThrustLabel, "wrap");
+
+			//// Burn time:
+			this.add(new JLabel(trans.get("TCMotorSelPan.lbl.Burntime")));
+			burnTimeLabel = new JLabel();
+			this.add(burnTimeLabel, "wrap");
+
+			//// Launch mass:
+			this.add(new JLabel(trans.get("TCMotorSelPan.lbl.Launchmass")));
+			launchMassLabel = new JLabel();
+			this.add(launchMassLabel, "wrap");
+
+			//// Empty mass:
+			this.add(new JLabel(trans.get("TCMotorSelPan.lbl.Emptymass")));
+			emptyMassLabel = new JLabel();
+			this.add(emptyMassLabel, "wrap");
+
+			//// case info:
+			this.add(new JLabel(trans.get("TCMotorSelPan.lbl.Caseinfo")));
+			caseInfoLabel = new JLabel();
+			this.add(caseInfoLabel, "wrap");
+			
+			//// prop info:
+			this.add(new JLabel(trans.get("TCMotorSelPan.lbl.Propinfo")));
+			propInfoLabel = new JLabel();
+			this.add(propInfoLabel, "wrap");
+			
+			//// compatible cases:
+			this.add(new JLabel(trans.get("TCMotorSelPan.lbl.CompatibleCases")));
+			compatibleCasesLabel = new JLabel();
+			this.add(compatibleCasesLabel, "wrap");
+			
+			//// Data points:
+			this.add(new JLabel(trans.get("TCMotorSelPan.lbl.Datapoints")));
+			dataPointsLabel = new JLabel();
+			this.add(dataPointsLabel, "wrap para");
+			
+			if (System.getProperty("openrocket.debug.motordigest") != null) {
+				//// Digest:
+				this.add(new JLabel(trans.get("TCMotorSelPan.lbl.Digest")));
+				digestLabel = new JLabel();
+				this.add(digestLabel, "w :300:, wrap para");
+			} else {
+				digestLabel = null;
+			}
+
+
+			comment = new JTextArea(5, 5);
+			GUIUtil.changeFontSize(comment, -2);
+			withCommentFont = comment.getFont();
+			noCommentFont = withCommentFont.deriveFont(Font.ITALIC);
+			comment.setLineWrap(true);
+			comment.setWrapStyleWord(true);
+			comment.setEditable(false);
+			JScrollPane scrollpane = new JScrollPane(comment);
+			this.add(scrollpane, "spanx, growx, wrap para");
+		}
+
+		// Thrust curve plot
+		{
+			chart = ChartFactory.createXYLineChart(
+					null, // title
+					null, // xAxisLabel
+					null, // yAxisLabel
+					null, // dataset
+					PlotOrientation.VERTICAL,
+					false, // legend
+					false, // tooltips
+					false // urls
+					);
+
+			// Add the data and formatting to the plot
+			XYPlot plot = chart.getXYPlot();
+
+			changeLabelFont(plot.getRangeAxis(), -2);
+			changeLabelFont(plot.getDomainAxis(), -2);
+
+			//// Thrust curve:
+			chart.setTitle(new TextTitle(trans.get("TCMotorSelPan.title.Thrustcurve"), this.getFont()));
+			chart.setBackgroundPaint(this.getBackground());
+			plot.setBackgroundPaint(Color.WHITE);
+			plot.setDomainGridlinePaint(Color.LIGHT_GRAY);
+			plot.setRangeGridlinePaint(Color.LIGHT_GRAY);
+
+			chartPanel = new ChartPanel(chart,
+					false, // properties
+					false, // save
+					false, // print
+					false, // zoom
+					false); // tooltips
+			chartPanel.setMouseZoomable(false);
+			chartPanel.setPopupMenu(null);
+			chartPanel.setMouseWheelEnabled(false);
+			chartPanel.setRangeZoomable(false);
+			chartPanel.setDomainZoomable(false);
+
+			chartPanel.setCursor(Cursor.getPredefinedCursor(Cursor.HAND_CURSOR));
+			chartPanel.addMouseListener(new MouseAdapter() {
+				@Override
+				public void mouseClicked(MouseEvent e) {
+					if (selectedMotor == null || selectedMotorSet == null)
+						return;
+					if (e.getButton() == MouseEvent.BUTTON1) {
+						// Open plot dialog
+						ThrustCurveMotorPlotDialog plotDialog = new ThrustCurveMotorPlotDialog(selectedMotorSet,
+								selectedMotorSet.indexOf(selectedMotor),
+								SwingUtilities.getWindowAncestor(MotorInformationPanel.this));
+						plotDialog.setVisible(true);
+					}
+				}
+			});
+
+			JLayeredPane layer = new CustomLayeredPane();
+
+			layer.setBorder(BorderFactory.createLineBorder(Color.BLUE));
+
+			layer.add(chartPanel, (Integer) 0);
+
+			zoomIcon = new JLabel(Icons.ZOOM_IN);
+			zoomIcon.setCursor(Cursor.getPredefinedCursor(Cursor.HAND_CURSOR));
+			layer.add(zoomIcon, (Integer) 1);
+
+			this.add(layer, "width 300:300:, height 180:180:, grow, spanx");
+		}
+	}
+	
+	public void clearData() {
+		selectedMotor = null;
+		selectedMotorSet = null;
+		totalImpulseLabel.setText("");
+		totalImpulseLabel.setToolTipText(null);
+		classificationLabel.setText("");
+		classificationLabel.setToolTipText(null);
+		avgThrustLabel.setText("");
+		maxThrustLabel.setText("");
+		burnTimeLabel.setText("");
+		launchMassLabel.setText("");
+		emptyMassLabel.setText("");
+		caseInfoLabel.setText("");
+		propInfoLabel.setText("");
+		compatibleCasesLabel.setText("");
+		dataPointsLabel.setText("");
+		if (digestLabel != null) {
+			digestLabel.setText("");
+		}
+		setComment("");
+		chart.getXYPlot().setDataset(new XYSeriesCollection());
+	}
+	
+	public void updateData( List<ThrustCurveMotor> motors, ThrustCurveMotor selectedMotor ) {
+		
+		if ( selectedMotor == null ) {
+			clearData();
+			return;
+		}
+		
+		this.selectedMotorSet = motors;
+		this.selectedMotor = selectedMotor;
+
+		// Update thrust curve data
+		double impulse = selectedMotor.getTotalImpulseEstimate();
+		MotorClass mc = MotorClass.getMotorClass(impulse);
+		totalImpulseLabel.setText(UnitGroup.UNITS_IMPULSE.getDefaultUnit().toStringUnit(impulse));
+		classificationLabel.setText("(" + mc.getDescription(impulse) + ")");
+		totalImpulseLabel.setToolTipText(mc.getClassDescription());
+		classificationLabel.setToolTipText(mc.getClassDescription());
+
+		avgThrustLabel.setText(UnitGroup.UNITS_FORCE.getDefaultUnit().toStringUnit(
+				selectedMotor.getAverageThrustEstimate()));
+		maxThrustLabel.setText(UnitGroup.UNITS_FORCE.getDefaultUnit().toStringUnit(
+				selectedMotor.getMaxThrustEstimate()));
+		burnTimeLabel.setText(UnitGroup.UNITS_SHORT_TIME.getDefaultUnit().toStringUnit(
+				selectedMotor.getBurnTimeEstimate()));
+		launchMassLabel.setText(UnitGroup.UNITS_MASS.getDefaultUnit().toStringUnit(
+				selectedMotor.getLaunchMass()));
+		emptyMassLabel.setText(UnitGroup.UNITS_MASS.getDefaultUnit().toStringUnit(
+				selectedMotor.getBurnoutMass()));
+		caseInfoLabel.setText(selectedMotor.getCaseInfo());
+		propInfoLabel.setText(selectedMotor.getPropellantInfo());
+		compatibleCasesLabel.setText( StringUtils.join(",",selectedMotor.getCompatibleCases()));
+		dataPointsLabel.setText("" + (selectedMotor.getTimePoints().length - 1));
+
+		if (digestLabel != null) {
+			digestLabel.setText(selectedMotor.getDigest());
+		}
+
+		setComment(selectedMotor.getDescription());
+
+		// Update the plot
+		XYPlot plot = chart.getXYPlot();
+		final int index = motors.indexOf(selectedMotor);
+
+		XYSeriesCollection dataset = new XYSeriesCollection();
+		for (int i = 0; i < motors.size(); i++) {
+			ThrustCurveMotor m = motors.get(i);
+
+			//// Thrust
+			XYSeries series = new XYSeries(trans.get("TCMotorSelPan.title.Thrust") + " (" + i + ")");
+			double[] time = m.getTimePoints();
+			double[] thrust = m.getThrustPoints();
+
+			for (int j = 0; j < time.length; j++) {
+				series.add(time[j], thrust[j]);
+			}
+
+			dataset.addSeries(series);
+
+			boolean selected = (i == index);
+			plot.getRenderer().setSeriesStroke(i, new BasicStroke(selected ? 3 : 1));
+			plot.getRenderer().setSeriesPaint(i, ThrustCurveMotorSelectionPanel.getColor(i));
+		}
+
+		plot.setDataset(dataset);
+
+	}
+	
+	private void setComment(String s) {
+		s = s.trim();
+		if (s.length() == 0) {
+			//// No description available.
+			comment.setText(trans.get("TCMotorSelPan.noDescription"));
+			comment.setFont(noCommentFont);
+			comment.setForeground(NO_COMMENT_COLOR);
+		} else {
+			comment.setText(s);
+			comment.setFont(withCommentFont);
+			comment.setForeground(WITH_COMMENT_COLOR);
+		}
+		comment.setCaretPosition(0);
+	}
+
+	void changeLabelFont(ValueAxis axis, float size) {
+		Font font = axis.getTickLabelFont();
+		font = font.deriveFont(font.getSize2D() + size);
+		axis.setTickLabelFont(font);
+	}
+
+	/**
+	 * Custom layered pane that sets the bounds of the components on every layout.
+	 */
+	public class CustomLayeredPane extends JLayeredPane {
+		@Override
+		public void doLayout() {
+			synchronized (getTreeLock()) {
+				int w = getWidth();
+				int h = getHeight();
+				chartPanel.setBounds(0, 0, w, h);
+				zoomIcon.setBounds(w - ZOOM_ICON_POSITION_NEGATIVE_X, ZOOM_ICON_POSITION_POSITIVE_Y, 50, 50);
+			}
+		}
+	}
+
 }