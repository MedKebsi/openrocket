--- conflicted
+++ resolved
@@ -649,7 +649,7 @@
 			}
 
 			label.setOpaque(true);
-			label.setBackground(Color.WHITE);
+			label.setBackground(prefs.getUITheme().getBackgroundColor());
 			label.setHorizontalAlignment(SwingConstants.LEFT);
 
 			if ((row < 0) || (row >= data.size()))
@@ -715,23 +715,8 @@
 				float sat = MathUtil.clamp(0.8f * r + 0.1f * (1 - r), 0, 1);
 				float val = 1.0f;
 
-<<<<<<< HEAD
-				this.setBackground(Color.getHSBColor(hue, sat, val));
-				this.setForeground(Color.BLACK);
-				this.setOpaque(true);
-				this.setHorizontalAlignment(SwingConstants.CENTER);
-
-			} else {
-
-				// Other
-				this.setText(value.toString());
-				this.setForeground(prefs.getUITheme().getTextColor());
-				this.setOpaque(false);
-				this.setHorizontalAlignment(SwingConstants.LEFT);
-
-=======
 				label.setBackground(Color.getHSBColor(hue, sat, val));
->>>>>>> b73bdcf1
+				label.setForeground(Color.BLACK);
 			}
 
 			if ((row < 0) || (row >= dragData.size()))
