--- conflicted
+++ resolved
@@ -322,12 +322,7 @@
 	
 	/** A <code>Warning</code> that the body diameter is discontinuous. */
 	////Discontinuity in rocket body diameter.
-<<<<<<< HEAD
-	public static final Warning DIAMETER_DISCONTINUITY =
-			new Other(trans.get("Warning.DISCONTINUITY"));
-=======
-	public static final Warning DISCONTINUITY = new Other(trans.get("Warning.DISCONTINUITY"));
->>>>>>> ad9d0997
+	public static final Warning DIAMETER_DISCONTINUITY = new Other(trans.get("Warning.DISCONTINUITY"));
 	
 	/** A <code>Warning</code> that the fins are thick compared to the rocket body. */
 	////Thick fins may not be modeled accurately.
