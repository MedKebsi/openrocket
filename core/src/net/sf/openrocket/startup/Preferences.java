package net.sf.openrocket.startup;

import java.util.ArrayList;
import java.util.EventListener;
import java.util.EventObject;
import java.util.HashMap;
import java.util.List;
import java.util.Map;
import java.util.Set;

import net.sf.openrocket.database.Databases;
import net.sf.openrocket.material.Material;
import net.sf.openrocket.models.atmosphere.AtmosphericModel;
import net.sf.openrocket.models.atmosphere.ExtendedISAModel;
import net.sf.openrocket.preset.ComponentPreset;
import net.sf.openrocket.rocketcomponent.BodyComponent;
import net.sf.openrocket.rocketcomponent.FinSet;
import net.sf.openrocket.rocketcomponent.InternalComponent;
import net.sf.openrocket.rocketcomponent.LaunchLug;
import net.sf.openrocket.rocketcomponent.MassObject;
import net.sf.openrocket.rocketcomponent.RailButton;
import net.sf.openrocket.rocketcomponent.RecoveryDevice;
import net.sf.openrocket.rocketcomponent.RocketComponent;
import net.sf.openrocket.rocketcomponent.TubeFinSet;
import net.sf.openrocket.simulation.RK4SimulationStepper;
import net.sf.openrocket.util.BugException;
import net.sf.openrocket.util.BuildProperties;
import net.sf.openrocket.util.ChangeSource;
import net.sf.openrocket.util.Color;
import net.sf.openrocket.util.GeodeticComputationStrategy;
import net.sf.openrocket.util.LineStyle;
import net.sf.openrocket.util.MathUtil;
import net.sf.openrocket.util.StateChangeListener;
import net.sf.openrocket.util.UniqueID;

public abstract class Preferences implements ChangeSource {
	
	/*
	 * Well known string keys to preferences.
	 * There are other strings out there in the source as well.
	 */
	public static final String BODY_COMPONENT_INSERT_POSITION_KEY = "BodyComponentInsertPosition";
	public static final String STAGE_INSERT_POSITION_KEY = "StageInsertPosition";
	public static final String USER_THRUST_CURVES_KEY = "UserThrustCurves";
	
	public static final String DEFAULT_MACH_NUMBER = "DefaultMachNumber";

	// Preferences related to units
	public static final String DISPLAY_SECONDARY_STABILITY = "DisplaySecondaryStability";

	// Preferences related to data export
	public static final String EXPORT_FIELD_SEPARATOR = "ExportFieldSeparator";
	public static final String EXPORT_DECIMAL_PLACES = "ExportDecimalPlaces";
	public static final String EXPORT_EXPONENTIAL_NOTATION = "ExportExponentialNotation";
	public static final String EXPORT_SIMULATION_COMMENT = "ExportSimulationComment";
	public static final String EXPORT_FIELD_NAME_COMMENT = "ExportFieldDescriptionComment";
	public static final String EXPORT_EVENT_COMMENTS = "ExportEventComments";
	public static final String EXPORT_COMMENT_CHARACTER = "ExportCommentCharacter";
	public static final String USER_LOCAL = "locale";
	public static final String DEFAULT_DIRECTORY = "defaultDirectory";

	public static final String PLOT_SHOW_POINTS = "ShowPlotPoints";

	private static final String IGNORE_WELCOME = "IgnoreWelcome";

	private static final String CHECK_UPDATES = "CheckUpdates";

	private static final String IGNORE_UPDATE_VERSIONS = "IgnoreUpdateVersions";
	private static final String CHECK_BETA_UPDATES = "CheckBetaUpdates";
	
	public static final String MOTOR_DIAMETER_FILTER = "MotorDiameterMatch";
	public static final String MOTOR_HIDE_SIMILAR = "MotorHideSimilar";
	public static final String MOTOR_HIDE_UNAVAILABLE = "MotorHideUnavailable";

	public static final String MOTOR_NAME_COLUMN = "MotorNameColumn";

	public static final String MATCH_FORE_DIAMETER = "MatchForeDiameter";
	public static final String MATCH_AFT_DIAMETER = "MatchAftDiameter";
	
	// Node names
	public static final String PREFERRED_THRUST_CURVE_MOTOR_NODE = "PreferredThrustCurveMotors";
	private static final String AUTO_OPEN_LAST_DESIGN = "AutoOpenLastDesign";
	private static final String OPEN_LEFTMOST_DESIGN_TAB = "OpenLeftmostDesignTab";
	private static final String SHOW_DISCARD_CONFIRMATION = "IgnoreDiscardEditingWarning";
	private static final String SHOW_DISCARD_SIMULATION_CONFIRMATION = "IgnoreDiscardSimulationEditingWarning";
<<<<<<< HEAD
	private static final String SHOW_DISCARD_PREFERENCES_CONFIRMATION = "IgnoreDiscardPreferencesWarning";
	public static final String MARKER_STYLE_ICON = "MARKER_STYLE_ICON";
	private static final String SHOW_MARKERS = "SHOW_MARKERS";
	private static final String SHOW_RASAERO_FORMAT_WARNING = "SHOW_RASAERO_FORMAT_WARNING";
	private static final String SHOW_ROCKSIM_FORMAT_WARNING = "SHOW_ROCKSIM_FORMAT_WARNING";
=======
	public static final String MARKER_STYLE_ICON = "MarkerStyleIcon";
	private static final String SHOW_MARKERS = "ShowMarkers";
	private static final String SHOW_RASAERO_FORMAT_WARNING = "ShowRASAeroFormatWarning";
	private static final String SHOW_ROCKSIM_FORMAT_WARNING = "ShowRockSimFormatWarning";
>>>>>>> 2fc2c642
	private static final String EXPORT_USER_DIRECTORIES = "ExportUserDirectories";
	private static final String EXPORT_WINDOW_INFORMATION = "ExportWindowInformation";
	
	//Preferences related to 3D graphics
	public static final String OPENGL_ENABLED = "OpenGLIsEnabled";
	public static final String OPENGL_ENABLE_AA = "OpenGLAntialiasingIsEnabled";
	public static final String OPENGL_USE_FBO = "OpenGLUseFBO";
	
	public static final String ROCKET_INFO_FONT_SIZE = "RocketInfoFontSize";
	
	//Preferences Related to Simulations
	
	public static final String CONFIRM_DELETE_SIMULATION = "ConfirmDeleteSimulation";
	public static final String AUTO_RUN_SIMULATIONS = "AutoRunSimulations";
	public static final String LAUNCH_ROD_LENGTH = "LaunchRodLength";
	public static final String LAUNCH_INTO_WIND = "LaunchIntoWind";
	public static final String LAUNCH_ROD_ANGLE = "LaunchRodAngle";
	public static final String LAUNCH_ROD_DIRECTION = "LaunchRodDirection";
	public static final String WIND_DIRECTION = "WindDirection";
	public static final String WIND_AVERAGE = "WindAverage";
	public static final String WIND_TURBULENCE = "WindTurbulence";
	public static final String LAUNCH_ALTITUDE = "LaunchAltitude";
	public static final String LAUNCH_LATITUDE = "LaunchLatitude";
	public static final String LAUNCH_LONGITUDE = "LaunchLongitude";
	public static final String LAUNCH_TEMPERATURE = "LaunchTemperature";
	public static final String LAUNCH_PRESSURE = "LaunchPressure";
	public static final String LAUNCH_USE_ISA = "LaunchUseISA";
	public static final String SIMULATION_TIME_STEP = "SimulationTimeStep";
	public static final String GEODETIC_COMPUTATION = "GeodeticComputationStrategy";
	
	
	private static final AtmosphericModel ISA_ATMOSPHERIC_MODEL = new ExtendedISAModel();
	
	/*
	 * ******************************************************************************************
	 *
	 * Abstract methods which must be implemented by any derived class.
	 */
	public abstract boolean getBoolean(String key, boolean defaultValue);
	
	public abstract void putBoolean(String key, boolean value);
	
	public abstract int getInt(String key, int defaultValue);
	
	public abstract void putInt(String key, int value);
	
	public abstract double getDouble(String key, double defaultValue);
	
	public abstract void putDouble(String key, double value);
	
	public abstract String getString(String key, String defaultValue);
	
	public abstract void putString(String key, String value);
	
	/**
	 * Directory represents a way to collect multiple keys together.  Implementors may
	 * choose to concatenate the directory with the key using some special character.
	 * @param directory
	 * @param key
	 * @param defaultValue
	 * @return
	 */
	public abstract String getString(String directory, String key, String defaultValue);
	
	public abstract void putString(String directory, String key, String value);
	
	public abstract java.util.prefs.Preferences getNode(String nodeName);

	/*
	 * Welcome dialog
	 */

	/**
	 * Sets to ignore opening the welcome dialog for the supplied OpenRocket build version.
	 * @param version build version to ignore opening the welcome dialog for (e.g. "22.02")
	 * @param ignore true to ignore, false to show the welcome dialog
	 */
	public final void setIgnoreWelcome(String version, boolean ignore) {
		this.putBoolean(IGNORE_WELCOME + "_" + version, ignore);
	}

	/**
	 * Returns whether to ignore opening the welcome dialog for the supplied OpenRocket build version.
	 * @param version build version (e.g. "22.02")
	 * @return true if no welcome dialog should be opened for the supplied version
	 */
	public final boolean getIgnoreWelcome(String version) {
		return this.getBoolean(IGNORE_WELCOME + "_" + version, false);
	}

	/*
	 * Software updater
	 */
	public final boolean getCheckUpdates() {
		return this.getBoolean(CHECK_UPDATES, BuildProperties.getDefaultCheckUpdates());
	}
	
	public final void setCheckUpdates(boolean check) {
		this.putBoolean(CHECK_UPDATES, check);
	}

	public final List<String> getIgnoreUpdateVersions() {
		return List.of(this.getString(IGNORE_UPDATE_VERSIONS, "").split("\n"));
	}

	public final void setIgnoreUpdateVersions(List<String> versions) {
		this.putString(IGNORE_UPDATE_VERSIONS, String.join("\n", versions));
	}

	public final boolean getCheckBetaUpdates() {
		return this.getBoolean(CHECK_BETA_UPDATES, BuildProperties.getDefaultCheckBetaUpdates());
	}

	public final void setCheckBetaUpdates(boolean check) {
		this.putBoolean(CHECK_BETA_UPDATES, check);
	}


	/*
	 * *********************** Unit Preferences *******************************************
	 */

	/**
	 * Return whether to display a secondary stability unit in the rocket design view.
	 * @return true if the secondary unit should be displayed, false if not.
	 */
	public final boolean isDisplaySecondaryStability() {
		return this.getBoolean(DISPLAY_SECONDARY_STABILITY, true);
	}

	/**
	 * Set whether to display a secondary stability unit in the rocket design view.
	 * @param check if true, display the secondary unit, if false not.
	 */
	public final void setDisplaySecondaryStability(boolean check) {
		this.putBoolean(DISPLAY_SECONDARY_STABILITY, check);
	}


	/*
	 * ******************************************************************************************
	 */
	
	public final boolean getConfirmSimDeletion() {
		return this.getBoolean(CONFIRM_DELETE_SIMULATION, true);
	}
	
	public final void setConfirmSimDeletion(boolean check) {
		this.putBoolean(CONFIRM_DELETE_SIMULATION, check);
	}
	
	public final boolean getAutoRunSimulations() {
		return this.getBoolean(AUTO_RUN_SIMULATIONS, false);
	}
	
	public final void setAutoRunSimulations(boolean check) {
		this.putBoolean(AUTO_RUN_SIMULATIONS, check);
	}
	
	public final boolean getLaunchIntoWind() {
		return this.getBoolean(LAUNCH_INTO_WIND, false);
	}
	
	public final void setLaunchIntoWind(boolean check) {
		this.putBoolean(LAUNCH_INTO_WIND, check);
	}

	public final boolean getShowRASAeroFormatWarning() {
		return this.getBoolean(SHOW_RASAERO_FORMAT_WARNING, true);
	}

	public final void setShowRASAeroFormatWarning(boolean check) {
		this.putBoolean(SHOW_RASAERO_FORMAT_WARNING, check);
	}
	
	public final boolean getShowRockSimFormatWarning() {
		return this.getBoolean(SHOW_ROCKSIM_FORMAT_WARNING, true);
	}
	
	public final void setShowRockSimFormatWarning(boolean check) {
		this.putBoolean(SHOW_ROCKSIM_FORMAT_WARNING, check);
	}

	public final boolean getExportUserDirectories() {
		return this.getBoolean(EXPORT_USER_DIRECTORIES, false);
	}

	public final void setExportUserDirectories(boolean check) {
		this.putBoolean(EXPORT_USER_DIRECTORIES, check);
	}

	public final boolean getExportWindowInformation() {
		return this.getBoolean(EXPORT_WINDOW_INFORMATION, false);
	}

	public final void setExportWindowInformation(boolean check) {
		this.putBoolean(EXPORT_WINDOW_INFORMATION, check);
	}

	public final double getDefaultMach() {
		return Application.getPreferences().getChoice(Preferences.DEFAULT_MACH_NUMBER, 0.9, 0.3);
	}
	
	public final void setDefaultMach(double dfn) {
		double oldDFN = Application.getPreferences().getChoice(Preferences.DEFAULT_MACH_NUMBER, 0.9, 0.3);
		
		if (MathUtil.equals(oldDFN, dfn))
			return;
		this.putDouble(Preferences.DEFAULT_MACH_NUMBER, dfn);
		fireChangeEvent();
	}
	
	public final double getWindTurbulenceIntensity() {
		return Application.getPreferences().getChoice(Preferences.WIND_TURBULENCE, 0.9, 0.1);
	}
	
	public final void setWindTurbulenceIntensity(double wti) {
		double oldWTI = Application.getPreferences().getChoice(Preferences.WIND_TURBULENCE, 0.9, 0.3);
		
		if (MathUtil.equals(oldWTI, wti))
			return;
		this.putDouble(Preferences.WIND_TURBULENCE, wti);
		fireChangeEvent();
	}
	
	public double getLaunchRodLength() {
		return this.getDouble(LAUNCH_ROD_LENGTH, 1);
	}
	
	public void setLaunchRodLength(double launchRodLength) {
		if (MathUtil.equals(this.getDouble(LAUNCH_ROD_LENGTH, 1), launchRodLength))
			return;
		this.putDouble(LAUNCH_ROD_LENGTH, launchRodLength);
		fireChangeEvent();
	}
	
	
	public double getLaunchRodAngle() {
		return this.getDouble(LAUNCH_ROD_ANGLE, 0);
	}
	
	public void setLaunchRodAngle(double launchRodAngle) {
		launchRodAngle = MathUtil.clamp(launchRodAngle, -Math.PI / 6.0, Math.PI / 6.0);
		if (MathUtil.equals(this.getDouble(LAUNCH_ROD_ANGLE, 0), launchRodAngle))
			return;
		this.putDouble(LAUNCH_ROD_ANGLE, launchRodAngle);
		fireChangeEvent();
	}
	
	
	public double getLaunchRodDirection() {
		if (this.getBoolean(LAUNCH_INTO_WIND, true)) {
			this.setLaunchRodDirection(this.getDouble(WIND_DIRECTION, Math.PI / 2));
		}
		return this.getDouble(WIND_DIRECTION, Math.PI / 2);
	}
	
	public void setLaunchRodDirection(double launchRodDirection) {
		launchRodDirection = MathUtil.reduce2Pi(launchRodDirection);
		if (MathUtil.equals(this.getDouble(LAUNCH_ROD_DIRECTION, Math.PI / 2.0), launchRodDirection))
			return;
		this.putDouble(LAUNCH_ROD_DIRECTION, launchRodDirection);
		fireChangeEvent();
	}
	
	
	
	public double getWindSpeedAverage() {
		return this.getDouble(WIND_AVERAGE, 2);
	}
	
	public void setWindSpeedAverage(double windAverage) {
		if (MathUtil.equals(this.getDouble(WIND_AVERAGE, 2), windAverage))
			return;
		this.putDouble(WIND_AVERAGE, MathUtil.max(windAverage, 0));
		fireChangeEvent();
	}
	
	
	public double getWindSpeedDeviation() {
		return this.getDouble(WIND_AVERAGE, 2) * this.getDouble(WIND_TURBULENCE, .1);
	}
	
	public void setWindSpeedDeviation(double windDeviation) {
		double windAverage = this.getDouble(WIND_DIRECTION, 2);
		if (windAverage < 0.1) {
			windAverage = 0.1;
		}
		setWindTurbulenceIntensity(windDeviation / windAverage);
	}
	
	public void setWindDirection(double direction) {
		direction = MathUtil.reduce2Pi(direction);
		if (this.getBoolean(LAUNCH_INTO_WIND, true)) {
			this.setLaunchRodDirection(direction);
		}
		if (MathUtil.equals(this.getDouble(WIND_DIRECTION, Math.PI / 2), direction))
			return;
		this.putDouble(WIND_DIRECTION, direction);
		fireChangeEvent();
		
	}
	
	public double getWindDirection() {
		return this.getDouble(WIND_DIRECTION, Math.PI / 2);
		
	}
	
	public double getLaunchAltitude() {
		return this.getDouble(LAUNCH_ALTITUDE, 0);
	}
	
	public void setLaunchAltitude(double altitude) {
		if (MathUtil.equals(this.getDouble(LAUNCH_ALTITUDE, 0), altitude))
			return;
		this.putDouble(LAUNCH_ALTITUDE, altitude);

		// Update the launch temperature and pressure if using ISA
		if (getISAAtmosphere()) {
			setLaunchTemperature(ISA_ATMOSPHERIC_MODEL.getConditions(getLaunchAltitude()).getTemperature());
			setLaunchPressure(ISA_ATMOSPHERIC_MODEL.getConditions(getLaunchAltitude()).getPressure());
		}

		fireChangeEvent();
	}
	
	
	public double getLaunchLatitude() {
		return this.getDouble(LAUNCH_LATITUDE, 28.61);
	}
	
	public void setLaunchLatitude(double launchLatitude) {
		launchLatitude = MathUtil.clamp(launchLatitude, -90, 90);
		if (MathUtil.equals(this.getDouble(LAUNCH_LATITUDE, 28.61), launchLatitude))
			return;
		this.putDouble(LAUNCH_LATITUDE, launchLatitude);
		fireChangeEvent();
	}
	
	public double getLaunchLongitude() {
		return this.getDouble(LAUNCH_LONGITUDE, -80.60);
	}
	
	public void setLaunchLongitude(double launchLongitude) {
		launchLongitude = MathUtil.clamp(launchLongitude, -180, 180);
		if (MathUtil.equals(this.getDouble(LAUNCH_LONGITUDE, -80.60), launchLongitude))
			return;
		this.putDouble(LAUNCH_LONGITUDE, launchLongitude);
		fireChangeEvent();
	}
	
	/*	
		public GeodeticComputationStrategy getGeodeticComputation() {
			return geodeticComputation;
		}
		
		public void setGeodeticComputation(GeodeticComputationStrategy geodeticComputation) {
			if (this.geodeticComputation == geodeticComputation)
				return;
			if (geodeticComputation == null) {
				throw new IllegalArgumentException("strategy cannot be null");
			}
			this.geodeticComputation = geodeticComputation;
			fireChangeEvent();
		}
		
		
		public boolean isISAAtmosphere() {
			return useISA;
		}
		
		public void setISAAtmosphere(boolean isa) {
			if (isa == useISA)
				return;
			useISA = isa;
			fireChangeEvent();
		}
		*/
	
	public double getLaunchTemperature() {
		return this.getDouble(LAUNCH_TEMPERATURE, ExtendedISAModel.STANDARD_TEMPERATURE);
	}
	
	
	
	public void setLaunchTemperature(double launchTemperature) {
		if (MathUtil.equals(this.getDouble(LAUNCH_TEMPERATURE, ExtendedISAModel.STANDARD_TEMPERATURE), launchTemperature))
			return;
		this.putDouble(LAUNCH_TEMPERATURE, launchTemperature);
		fireChangeEvent();
	}
	
	
	
	public double getLaunchPressure() {
		return this.getDouble(LAUNCH_PRESSURE, ExtendedISAModel.STANDARD_PRESSURE);
	}
	
	
	
	public void setLaunchPressure(double launchPressure) {
		if (MathUtil.equals(this.getDouble(LAUNCH_PRESSURE, ExtendedISAModel.STANDARD_PRESSURE), launchPressure))
			return;
		this.putDouble(LAUNCH_PRESSURE, launchPressure);
		fireChangeEvent();
	}
	
	
	public boolean getISAAtmosphere() {
		return this.getBoolean(LAUNCH_USE_ISA, true);
	}
	
	public void setISAAtmosphere(boolean isa) {
		if (this.getBoolean(LAUNCH_USE_ISA, true) == isa) {
			return;
		}
		this.putBoolean(LAUNCH_USE_ISA, isa);

		// Update the launch temperature and pressure
		if (isa) {
			setLaunchTemperature(ISA_ATMOSPHERIC_MODEL.getConditions(getLaunchAltitude()).getTemperature());
			setLaunchPressure(ISA_ATMOSPHERIC_MODEL.getConditions(getLaunchAltitude()).getPressure());
		}

		fireChangeEvent();
	}
	
	/**
	 * Returns an atmospheric model corresponding to the launch conditions.  The
	 * atmospheric models may be shared between different calls.
	 * 
	 * @return	an AtmosphericModel object.
	 */
	public AtmosphericModel getAtmosphericModel() {
		if (this.getBoolean(LAUNCH_USE_ISA, true)) {
			return ISA_ATMOSPHERIC_MODEL;
		}
		return new ExtendedISAModel(getLaunchAltitude(), this.getDouble(LAUNCH_TEMPERATURE, ExtendedISAModel.STANDARD_TEMPERATURE),
				this.getDouble(LAUNCH_PRESSURE, ExtendedISAModel.STANDARD_PRESSURE));
	}
	
	public GeodeticComputationStrategy getGeodeticComputation() {
		return this.getEnum(GEODETIC_COMPUTATION, GeodeticComputationStrategy.SPHERICAL);
	}
	
	public void setGeodeticComputation(GeodeticComputationStrategy gcs) {
		this.putEnum(GEODETIC_COMPUTATION, gcs);
	}
	
	public double getTimeStep() {
		return this.getDouble(Preferences.SIMULATION_TIME_STEP, RK4SimulationStepper.RECOMMENDED_TIME_STEP);
	}
	
	public void setTimeStep(double timeStep) {
		if (MathUtil.equals(this.getDouble(SIMULATION_TIME_STEP, RK4SimulationStepper.RECOMMENDED_TIME_STEP), timeStep))
			return;
		this.putDouble(SIMULATION_TIME_STEP, timeStep);
		fireChangeEvent();
	}
	
	
	public final float getRocketInfoFontSize() {
		return (float) (11.0 + 3 * Application.getPreferences().getChoice(Preferences.ROCKET_INFO_FONT_SIZE, 2, 0));
	}
	
	/**
	 * Enable/Disable the auto-opening of the last edited design file on startup.
	 */
	public final void setAutoOpenLastDesignOnStartup(boolean enabled) {
		this.putBoolean(AUTO_OPEN_LAST_DESIGN, enabled);
	}
	
	/**
	 * Answer if the auto-opening of the last edited design file on startup is enabled.
	 *
	 * @return true if the application should automatically open the last edited design file on startup.
	 */
	public final boolean isAutoOpenLastDesignOnStartupEnabled() {
		return this.getBoolean(AUTO_OPEN_LAST_DESIGN, false);
	}

	/**
	 * Enable/Disable the opening the leftmost tab on the component design panel, or using the tab that was opened last time.
	 */
	public final void setAlwaysOpenLeftmostTab(boolean enabled) {
		this.putBoolean(OPEN_LEFTMOST_DESIGN_TAB, enabled);
	}

	/**
	 * Answer if a confirmation dialog should be shown when canceling a component config operation.
	 *
	 * @return true if the confirmation dialog should be shown.
	 */
	public final boolean isShowDiscardConfirmation() {
		return this.getBoolean(SHOW_DISCARD_CONFIRMATION, true);
	}

	/**
	 * Enable/Disable showing a confirmation warning when canceling a component config operation.
	 */
	public final void setShowDiscardConfirmation(boolean enabled) {
		this.putBoolean(SHOW_DISCARD_CONFIRMATION, enabled);
	}

	/**
	 * Answer if a confirmation dialog should be shown when canceling a simulation config operation.
	 *
	 * @return true if the confirmation dialog should be shown.
	 */
	public final boolean isShowDiscardSimulationConfirmation() {
		return this.getBoolean(SHOW_DISCARD_SIMULATION_CONFIRMATION, true);
	}

	/**
	 * Enable/Disable showing a confirmation warning when canceling a simulation config operation.
	 */
	public final void setShowDiscardSimulationConfirmation(boolean enabled) {
		this.putBoolean(SHOW_DISCARD_SIMULATION_CONFIRMATION, enabled);
	}

	/**
	 * Answer if a confirmation dialog should be shown when canceling preferences changes.
	 *
	 * @return true if the confirmation dialog should be shown.
	 */
	public final boolean isShowDiscardPreferencesConfirmation() {
		return this.getBoolean(SHOW_DISCARD_PREFERENCES_CONFIRMATION, true);
	}

	/**
	 * Enable/Disable showing a confirmation warning when canceling preferences changes.
	 */
	public final void setShowDiscardPreferencesConfirmation(boolean enabled) {
		this.putBoolean(SHOW_DISCARD_PREFERENCES_CONFIRMATION, enabled);
	}

	/**
	 * Answer if the always open leftmost tab is enabled.
	 *
	 * @return true if the application should always open the leftmost tab in the component design panel.
	 */
	public final boolean isAlwaysOpenLeftmostTab() {
		return this.getBoolean(OPEN_LEFTMOST_DESIGN_TAB, false);
	}

	/**
	 * Set whether pod set/booster markers should only be displayed when the pod set/booster is selected.
	 * @param enabled 	true if pod set/booster markers should only be displayed when the pod set/booster is selected,
	 * 					false if they should be displayed permanently.
	 */
	public final void setShowMarkers(boolean enabled) {
		this.putBoolean(SHOW_MARKERS, enabled);
	}

	/**
	 * Answer if pod set/booster markers should only be displayed when the pod set/booster is selected
	 *
	 * @return 	true if pod set/booster markers should only be displayed when the pod set/booster is selected,
	 * 			false if they should be displayed permanently.
	 */
	public final boolean isShowMarkers() {
		return this.getBoolean(SHOW_MARKERS, false);
	}

	/**
	 * Set whether the component preset chooser dialog should filter by fore diameter when the window is opened.
	 * @param enabled 	true if the fore diameter filter should be enabled,
	 * 					false if it should be disabled.
	 */
	public final void setMatchForeDiameter(boolean enabled) {
		this.putBoolean(MATCH_FORE_DIAMETER, enabled);
	}

	/**
	 * Answer if the component preset chooser dialog should filter by fore diameter when the window is opened.
	 *
	 * @return 	true if the fore diameter filter should be enabled,
	 * 			false if it should be disabled.
	 */
	public final boolean isMatchForeDiameter() {
		return this.getBoolean(MATCH_FORE_DIAMETER, true);
	}

	/**
	 * Set whether the component preset chooser dialog should filter by aft diameter when the window is opened.
	 * @param enabled 	true if the aft diameter filter should be enabled,
	 * 					false if it should be disabled.
	 */
	public final void setMatchAftDiameter(boolean enabled) {
		this.putBoolean(MATCH_AFT_DIAMETER, enabled);
	}

	/**
	 * Answer if the component preset chooser dialog should filter by aft diameter when the window is opened.
	 *
	 * @return 	true if the aft diameter filter should be enabled,
	 * 			false if it should be disabled.
	 */
	public final boolean isMatchAftDiameter() {
		return this.getBoolean(MATCH_AFT_DIAMETER, true);
	}

	/**
	 * Check whether to display the common name (false), or designation (true) in the motor selection table "Name" column
	 * @return true to display designation, false to display common name
	 */
	public boolean getMotorNameColumn() {
		return getBoolean(net.sf.openrocket.startup.Preferences.MOTOR_NAME_COLUMN, true);
	}

	/**
	 * Set whether to display the common name, or designation in the motor selection table "Name" column
	 * @param value if true, display designation, if false, display common name
	 */
	public void setMotorNameColumn(boolean value) {
		putBoolean(net.sf.openrocket.startup.Preferences.MOTOR_NAME_COLUMN, value);
	}

	/**
	 * Return the OpenRocket unique ID.
	 *
	 * @return	a random ID string that stays constant between OpenRocket executions
	 */
	public final String getUniqueID() {
		String id = this.getString("id", null);
		if (id == null) {
			id = UniqueID.uuid();
			this.putString("id", id);
		}
		return id;
	}
	
	/**
	 * Returns a limited-range integer value from the preferences.  If the value
	 * in the preferences is negative or greater than max, then the default value
	 * is returned.
	 *
	 * @param key  The preference to retrieve.
	 * @param max  Maximum allowed value for the choice.
	 * @param def  Default value.
	 * @return   The preference value.
	 */
	public final int getChoice(String key, int max, int def) {
		int v = this.getInt(key, def);
		if ((v < 0) || (v > max))
			return def;
		return v;
	}
	
	/**
	 * Returns a limited-range double value from the preferences.  If the value
	 * in the preferences is negative or greater than max, then the default value
	 * is returned.
	 *
	 * @param key  The preference to retrieve.
	 * @param max  Maximum allowed value for the choice.
	 * @param def  Default value.
	 * @return   The preference value.
	 */
	public final double getChoice(String key, double max, double def) {
		double v = this.getDouble(key, def);
		if ((v < 0) || (v > max))
			return def;
		return v;
	}
	
	
	/**
	 * Helper method that puts an integer choice value into the preferences.
	 *
	 * @param key     the preference key.
	 * @param value   the value to store.
	 */
	public final void putChoice(String key, int value) {
		this.putInt(key, value);
	}
	
	/**
	 * Retrieve an enum value from the user preferences.
	 *
	 * @param <T>	the enum type
	 * @param key	the key
	 * @param def	the default value, cannot be null
	 * @return		the value in the preferences, or the default value
	 */
	public final <T extends Enum<T>> T getEnum(String key, T def) {
		if (def == null) {
			throw new BugException("Default value cannot be null");
		}
		
		String value = getString(key, null);
		if (value == null) {
			return def;
		}
		
		try {
			return Enum.valueOf(def.getDeclaringClass(), value);
		} catch (IllegalArgumentException e) {
			return def;
		}
	}
	
	/**
	 * Store an enum value to the user preferences.
	 *
	 * @param key		the key
	 * @param value		the value to store, or null to remove the value
	 */
	public final void putEnum(String key, Enum<?> value) {
		if (value == null) {
			putString(key, null);
		} else {
			putString(key, value.name());
		}
	}
	
	public Color getDefaultColor(Class<? extends RocketComponent> c) {
		String color = get("componentColors", c, StaticFieldHolder.DEFAULT_COLORS);
		if (color == null)
			return Color.BLACK;
			
		Color clr = parseColor(color);
		if (clr != null) {
			return clr;
		} else {
			return Color.BLACK;
		}
	}
	
	public final void setDefaultColor(Class<? extends RocketComponent> c, Color color) {
		if (color == null)
			return;
		putString("componentColors", c.getSimpleName(), stringifyColor(color));
	}
	
	
	/**
	 * Retrieve a Line style for the given component.
	 * @param c
	 * @return
	 */
	public final LineStyle getDefaultLineStyle(Class<? extends RocketComponent> c) {
		String value = get("componentStyle", c, StaticFieldHolder.DEFAULT_LINE_STYLES);
		try {
			return LineStyle.valueOf(value);
		} catch (Exception e) {
			return LineStyle.SOLID;
		}
	}
	
	/**
	 * Set a default line style for the given component.
	 * @param c
	 * @param style
	 */
	public final void setDefaultLineStyle(Class<? extends RocketComponent> c,
			LineStyle style) {
		if (style == null)
			return;
		putString("componentStyle", c.getSimpleName(), style.name());
	}
	
	/**
	 * Get the default material type for the given component.
	 * @param componentClass
	 * @param type the Material.Type to return.
	 * @return
	 */
	public Material getDefaultComponentMaterial(
			Class<? extends RocketComponent> componentClass,
			Material.Type type) {
			
		String material = get("componentMaterials", componentClass, null);
		if (material != null) {
			try {
				Material m = Material.fromStorableString(material, false);
				if (m.getType() == type)
					return m;
			} catch (IllegalArgumentException ignore) {
			}
		}
		
		switch (type) {
		case LINE:
			return StaticFieldHolder.DEFAULT_LINE_MATERIAL;
		case SURFACE:
			return StaticFieldHolder.DEFAULT_SURFACE_MATERIAL;
		case BULK:
			return StaticFieldHolder.DEFAULT_BULK_MATERIAL;
		}
		throw new IllegalArgumentException("Unknown material type: " + type);
	}
	
	/**
	 * Set the default material for a component type.
	 * @param componentClass
	 * @param material
	 */
	public void setDefaultComponentMaterial(
			Class<? extends RocketComponent> componentClass, Material material) {
			
		putString("componentMaterials", componentClass.getSimpleName(),
				material == null ? null : material.toStorableString());
	}
	
	/**
	 * get a net.sf.openrocket.util.Color object for the given key.
	 * @param key
	 * @param defaultValue
	 * @return
	 */
	public final Color getColor(String key, Color defaultValue) {
		Color c = parseColor(getString(key, null));
		if (c == null) {
			return defaultValue;
		}
		return c;
	}
	
	/**
	 * set a net.sf.openrocket.util.Color preference value for the given key.
	 * @param key
	 * @param value
	 */
	public final void putColor(String key, Color value) {
		putString(key, stringifyColor(value));
	}
	
	/**
	 * Helper function to convert a string representation into a net.sf.openrocket.util.Color object.
	 * @param color
	 * @return
	 */
	protected static Color parseColor(String color) {
		if (color == null) {
			return null;
		}
		
		String[] rgb = color.split(",");
		if (rgb.length == 3) {
			try {
				int red = MathUtil.clamp(Integer.parseInt(rgb[0]), 0, 255);
				int green = MathUtil.clamp(Integer.parseInt(rgb[1]), 0, 255);
				int blue = MathUtil.clamp(Integer.parseInt(rgb[2]), 0, 255);
				return new Color(red, green, blue);
			} catch (NumberFormatException ignore) {
			}
		}
		return null;
	}
	
	/**
	 * Helper function to convert a net.sf.openrocket.util.Color object into a
	 * String before storing in a preference.
	 * @param color
	 * @return
	 */
	protected static String stringifyColor(Color color) {
		String string = color.getRed() + "," + color.getGreen() + "," + color.getBlue();
		return string;
	}
	
	/**
	 * Special helper function which allows for a map of default values.
	 *
	 * First getString(directory,componentClass.getSimpleName(), null) is invoked,
	 * if the returned value is null, the defaultMap is consulted for a value.
	 *
	 * @param directory
	 * @param componentClass
	 * @param defaultMap
	 * @return
	 */
	protected String get(String directory,
			Class<? extends RocketComponent> componentClass,
			Map<Class<?>, String> defaultMap) {
			
		// Search preferences
		Class<?> c = componentClass;
		while (c != null && RocketComponent.class.isAssignableFrom(c)) {
			String value = this.getString(directory, c.getSimpleName(), null);
			if (value != null)
				return value;
			c = c.getSuperclass();
		}
		
		if (defaultMap == null)
			return null;
			
		// Search defaults
		c = componentClass;
		while (RocketComponent.class.isAssignableFrom(c)) {
			String value = defaultMap.get(c);
			if (value != null)
				return value;
			c = c.getSuperclass();
		}
		
		return null;
	}
	
	public abstract void addUserMaterial(Material m);
	
	public abstract Set<Material> getUserMaterials();
	
	public abstract void removeUserMaterial(Material m);
	
	public abstract void setComponentFavorite(ComponentPreset preset, ComponentPreset.Type type, boolean favorite);
	
	public abstract Set<String> getComponentFavorites(ComponentPreset.Type type);
	
	/*
	 * Within a holder class so they will load only when needed.
	 */
	private static class StaticFieldHolder {
		private static final Material DEFAULT_LINE_MATERIAL = Databases.findMaterial(Material.Type.LINE, "Elastic cord (round 2 mm, 1/16 in)");
		private static final Material DEFAULT_SURFACE_MATERIAL = Databases.findMaterial(Material.Type.SURFACE, "Ripstop nylon");
		private static final Material DEFAULT_BULK_MATERIAL = Databases.findMaterial(Material.Type.BULK, "Cardboard");
		/*
		 * Map of default line styles
		 */
		
		private static final HashMap<Class<?>, String> DEFAULT_LINE_STYLES = new HashMap<Class<?>, String>();
		
		static {
			DEFAULT_LINE_STYLES.put(RocketComponent.class, LineStyle.SOLID.name());
			DEFAULT_LINE_STYLES.put(MassObject.class, LineStyle.DASHED.name());
		}
		
		private static final HashMap<Class<?>, String> DEFAULT_COLORS = new HashMap<Class<?>, String>();
		
		static {
			DEFAULT_COLORS.put(BodyComponent.class, "0,0,240");
			DEFAULT_COLORS.put(TubeFinSet.class, "0,0,200");
			DEFAULT_COLORS.put(FinSet.class, "0,0,200");
			DEFAULT_COLORS.put(LaunchLug.class, "0,0,180");
			DEFAULT_COLORS.put(RailButton.class, "0,0,180");
			DEFAULT_COLORS.put(InternalComponent.class, "170,0,100");
			DEFAULT_COLORS.put(MassObject.class, "0,0,0");
			DEFAULT_COLORS.put(RecoveryDevice.class, "255,0,0");
		}
	}
	
	private final List<EventListener> listeners = new ArrayList<EventListener>();
	private final EventObject event = new EventObject(this);
	
	@Override
	public void addChangeListener(StateChangeListener listener) {
		listeners.add(listener);
	}
	
	@Override
	public void removeChangeListener(StateChangeListener listener) {
		listeners.remove(listener);
	}
	
	private void fireChangeEvent() {
		
		// Copy the list before iterating to prevent concurrent modification exceptions.
		EventListener[] list = listeners.toArray(new EventListener[0]);
		for (EventListener l : list) {
			if (l instanceof StateChangeListener) {
				((StateChangeListener) l).stateChanged(event);
			}
		}
	}
}
<|MERGE_RESOLUTION|>--- conflicted
+++ resolved
@@ -1,1064 +1,1057 @@
-package net.sf.openrocket.startup;
-
-import java.util.ArrayList;
-import java.util.EventListener;
-import java.util.EventObject;
-import java.util.HashMap;
-import java.util.List;
-import java.util.Map;
-import java.util.Set;
-
-import net.sf.openrocket.database.Databases;
-import net.sf.openrocket.material.Material;
-import net.sf.openrocket.models.atmosphere.AtmosphericModel;
-import net.sf.openrocket.models.atmosphere.ExtendedISAModel;
-import net.sf.openrocket.preset.ComponentPreset;
-import net.sf.openrocket.rocketcomponent.BodyComponent;
-import net.sf.openrocket.rocketcomponent.FinSet;
-import net.sf.openrocket.rocketcomponent.InternalComponent;
-import net.sf.openrocket.rocketcomponent.LaunchLug;
-import net.sf.openrocket.rocketcomponent.MassObject;
-import net.sf.openrocket.rocketcomponent.RailButton;
-import net.sf.openrocket.rocketcomponent.RecoveryDevice;
-import net.sf.openrocket.rocketcomponent.RocketComponent;
-import net.sf.openrocket.rocketcomponent.TubeFinSet;
-import net.sf.openrocket.simulation.RK4SimulationStepper;
-import net.sf.openrocket.util.BugException;
-import net.sf.openrocket.util.BuildProperties;
-import net.sf.openrocket.util.ChangeSource;
-import net.sf.openrocket.util.Color;
-import net.sf.openrocket.util.GeodeticComputationStrategy;
-import net.sf.openrocket.util.LineStyle;
-import net.sf.openrocket.util.MathUtil;
-import net.sf.openrocket.util.StateChangeListener;
-import net.sf.openrocket.util.UniqueID;
-
-public abstract class Preferences implements ChangeSource {
-	
-	/*
-	 * Well known string keys to preferences.
-	 * There are other strings out there in the source as well.
-	 */
-	public static final String BODY_COMPONENT_INSERT_POSITION_KEY = "BodyComponentInsertPosition";
-	public static final String STAGE_INSERT_POSITION_KEY = "StageInsertPosition";
-	public static final String USER_THRUST_CURVES_KEY = "UserThrustCurves";
-	
-	public static final String DEFAULT_MACH_NUMBER = "DefaultMachNumber";
-
-	// Preferences related to units
-	public static final String DISPLAY_SECONDARY_STABILITY = "DisplaySecondaryStability";
-
-	// Preferences related to data export
-	public static final String EXPORT_FIELD_SEPARATOR = "ExportFieldSeparator";
-	public static final String EXPORT_DECIMAL_PLACES = "ExportDecimalPlaces";
-	public static final String EXPORT_EXPONENTIAL_NOTATION = "ExportExponentialNotation";
-	public static final String EXPORT_SIMULATION_COMMENT = "ExportSimulationComment";
-	public static final String EXPORT_FIELD_NAME_COMMENT = "ExportFieldDescriptionComment";
-	public static final String EXPORT_EVENT_COMMENTS = "ExportEventComments";
-	public static final String EXPORT_COMMENT_CHARACTER = "ExportCommentCharacter";
-	public static final String USER_LOCAL = "locale";
-	public static final String DEFAULT_DIRECTORY = "defaultDirectory";
-
-	public static final String PLOT_SHOW_POINTS = "ShowPlotPoints";
-
-	private static final String IGNORE_WELCOME = "IgnoreWelcome";
-
-	private static final String CHECK_UPDATES = "CheckUpdates";
-
-	private static final String IGNORE_UPDATE_VERSIONS = "IgnoreUpdateVersions";
-	private static final String CHECK_BETA_UPDATES = "CheckBetaUpdates";
-	
-	public static final String MOTOR_DIAMETER_FILTER = "MotorDiameterMatch";
-	public static final String MOTOR_HIDE_SIMILAR = "MotorHideSimilar";
-	public static final String MOTOR_HIDE_UNAVAILABLE = "MotorHideUnavailable";
-
-	public static final String MOTOR_NAME_COLUMN = "MotorNameColumn";
-
-	public static final String MATCH_FORE_DIAMETER = "MatchForeDiameter";
-	public static final String MATCH_AFT_DIAMETER = "MatchAftDiameter";
-	
-	// Node names
-	public static final String PREFERRED_THRUST_CURVE_MOTOR_NODE = "PreferredThrustCurveMotors";
-	private static final String AUTO_OPEN_LAST_DESIGN = "AutoOpenLastDesign";
-	private static final String OPEN_LEFTMOST_DESIGN_TAB = "OpenLeftmostDesignTab";
-	private static final String SHOW_DISCARD_CONFIRMATION = "IgnoreDiscardEditingWarning";
-	private static final String SHOW_DISCARD_SIMULATION_CONFIRMATION = "IgnoreDiscardSimulationEditingWarning";
-<<<<<<< HEAD
-	private static final String SHOW_DISCARD_PREFERENCES_CONFIRMATION = "IgnoreDiscardPreferencesWarning";
-	public static final String MARKER_STYLE_ICON = "MARKER_STYLE_ICON";
-	private static final String SHOW_MARKERS = "SHOW_MARKERS";
-	private static final String SHOW_RASAERO_FORMAT_WARNING = "SHOW_RASAERO_FORMAT_WARNING";
-	private static final String SHOW_ROCKSIM_FORMAT_WARNING = "SHOW_ROCKSIM_FORMAT_WARNING";
-=======
-	public static final String MARKER_STYLE_ICON = "MarkerStyleIcon";
-	private static final String SHOW_MARKERS = "ShowMarkers";
-	private static final String SHOW_RASAERO_FORMAT_WARNING = "ShowRASAeroFormatWarning";
-	private static final String SHOW_ROCKSIM_FORMAT_WARNING = "ShowRockSimFormatWarning";
->>>>>>> 2fc2c642
-	private static final String EXPORT_USER_DIRECTORIES = "ExportUserDirectories";
-	private static final String EXPORT_WINDOW_INFORMATION = "ExportWindowInformation";
-	
-	//Preferences related to 3D graphics
-	public static final String OPENGL_ENABLED = "OpenGLIsEnabled";
-	public static final String OPENGL_ENABLE_AA = "OpenGLAntialiasingIsEnabled";
-	public static final String OPENGL_USE_FBO = "OpenGLUseFBO";
-	
-	public static final String ROCKET_INFO_FONT_SIZE = "RocketInfoFontSize";
-	
-	//Preferences Related to Simulations
-	
-	public static final String CONFIRM_DELETE_SIMULATION = "ConfirmDeleteSimulation";
-	public static final String AUTO_RUN_SIMULATIONS = "AutoRunSimulations";
-	public static final String LAUNCH_ROD_LENGTH = "LaunchRodLength";
-	public static final String LAUNCH_INTO_WIND = "LaunchIntoWind";
-	public static final String LAUNCH_ROD_ANGLE = "LaunchRodAngle";
-	public static final String LAUNCH_ROD_DIRECTION = "LaunchRodDirection";
-	public static final String WIND_DIRECTION = "WindDirection";
-	public static final String WIND_AVERAGE = "WindAverage";
-	public static final String WIND_TURBULENCE = "WindTurbulence";
-	public static final String LAUNCH_ALTITUDE = "LaunchAltitude";
-	public static final String LAUNCH_LATITUDE = "LaunchLatitude";
-	public static final String LAUNCH_LONGITUDE = "LaunchLongitude";
-	public static final String LAUNCH_TEMPERATURE = "LaunchTemperature";
-	public static final String LAUNCH_PRESSURE = "LaunchPressure";
-	public static final String LAUNCH_USE_ISA = "LaunchUseISA";
-	public static final String SIMULATION_TIME_STEP = "SimulationTimeStep";
-	public static final String GEODETIC_COMPUTATION = "GeodeticComputationStrategy";
-	
-	
-	private static final AtmosphericModel ISA_ATMOSPHERIC_MODEL = new ExtendedISAModel();
-	
-	/*
-	 * ******************************************************************************************
-	 *
-	 * Abstract methods which must be implemented by any derived class.
-	 */
-	public abstract boolean getBoolean(String key, boolean defaultValue);
-	
-	public abstract void putBoolean(String key, boolean value);
-	
-	public abstract int getInt(String key, int defaultValue);
-	
-	public abstract void putInt(String key, int value);
-	
-	public abstract double getDouble(String key, double defaultValue);
-	
-	public abstract void putDouble(String key, double value);
-	
-	public abstract String getString(String key, String defaultValue);
-	
-	public abstract void putString(String key, String value);
-	
-	/**
-	 * Directory represents a way to collect multiple keys together.  Implementors may
-	 * choose to concatenate the directory with the key using some special character.
-	 * @param directory
-	 * @param key
-	 * @param defaultValue
-	 * @return
-	 */
-	public abstract String getString(String directory, String key, String defaultValue);
-	
-	public abstract void putString(String directory, String key, String value);
-	
-	public abstract java.util.prefs.Preferences getNode(String nodeName);
-
-	/*
-	 * Welcome dialog
-	 */
-
-	/**
-	 * Sets to ignore opening the welcome dialog for the supplied OpenRocket build version.
-	 * @param version build version to ignore opening the welcome dialog for (e.g. "22.02")
-	 * @param ignore true to ignore, false to show the welcome dialog
-	 */
-	public final void setIgnoreWelcome(String version, boolean ignore) {
-		this.putBoolean(IGNORE_WELCOME + "_" + version, ignore);
-	}
-
-	/**
-	 * Returns whether to ignore opening the welcome dialog for the supplied OpenRocket build version.
-	 * @param version build version (e.g. "22.02")
-	 * @return true if no welcome dialog should be opened for the supplied version
-	 */
-	public final boolean getIgnoreWelcome(String version) {
-		return this.getBoolean(IGNORE_WELCOME + "_" + version, false);
-	}
-
-	/*
-	 * Software updater
-	 */
-	public final boolean getCheckUpdates() {
-		return this.getBoolean(CHECK_UPDATES, BuildProperties.getDefaultCheckUpdates());
-	}
-	
-	public final void setCheckUpdates(boolean check) {
-		this.putBoolean(CHECK_UPDATES, check);
-	}
-
-	public final List<String> getIgnoreUpdateVersions() {
-		return List.of(this.getString(IGNORE_UPDATE_VERSIONS, "").split("\n"));
-	}
-
-	public final void setIgnoreUpdateVersions(List<String> versions) {
-		this.putString(IGNORE_UPDATE_VERSIONS, String.join("\n", versions));
-	}
-
-	public final boolean getCheckBetaUpdates() {
-		return this.getBoolean(CHECK_BETA_UPDATES, BuildProperties.getDefaultCheckBetaUpdates());
-	}
-
-	public final void setCheckBetaUpdates(boolean check) {
-		this.putBoolean(CHECK_BETA_UPDATES, check);
-	}
-
-
-	/*
-	 * *********************** Unit Preferences *******************************************
-	 */
-
-	/**
-	 * Return whether to display a secondary stability unit in the rocket design view.
-	 * @return true if the secondary unit should be displayed, false if not.
-	 */
-	public final boolean isDisplaySecondaryStability() {
-		return this.getBoolean(DISPLAY_SECONDARY_STABILITY, true);
-	}
-
-	/**
-	 * Set whether to display a secondary stability unit in the rocket design view.
-	 * @param check if true, display the secondary unit, if false not.
-	 */
-	public final void setDisplaySecondaryStability(boolean check) {
-		this.putBoolean(DISPLAY_SECONDARY_STABILITY, check);
-	}
-
-
-	/*
-	 * ******************************************************************************************
-	 */
-	
-	public final boolean getConfirmSimDeletion() {
-		return this.getBoolean(CONFIRM_DELETE_SIMULATION, true);
-	}
-	
-	public final void setConfirmSimDeletion(boolean check) {
-		this.putBoolean(CONFIRM_DELETE_SIMULATION, check);
-	}
-	
-	public final boolean getAutoRunSimulations() {
-		return this.getBoolean(AUTO_RUN_SIMULATIONS, false);
-	}
-	
-	public final void setAutoRunSimulations(boolean check) {
-		this.putBoolean(AUTO_RUN_SIMULATIONS, check);
-	}
-	
-	public final boolean getLaunchIntoWind() {
-		return this.getBoolean(LAUNCH_INTO_WIND, false);
-	}
-	
-	public final void setLaunchIntoWind(boolean check) {
-		this.putBoolean(LAUNCH_INTO_WIND, check);
-	}
-
-	public final boolean getShowRASAeroFormatWarning() {
-		return this.getBoolean(SHOW_RASAERO_FORMAT_WARNING, true);
-	}
-
-	public final void setShowRASAeroFormatWarning(boolean check) {
-		this.putBoolean(SHOW_RASAERO_FORMAT_WARNING, check);
-	}
-	
-	public final boolean getShowRockSimFormatWarning() {
-		return this.getBoolean(SHOW_ROCKSIM_FORMAT_WARNING, true);
-	}
-	
-	public final void setShowRockSimFormatWarning(boolean check) {
-		this.putBoolean(SHOW_ROCKSIM_FORMAT_WARNING, check);
-	}
-
-	public final boolean getExportUserDirectories() {
-		return this.getBoolean(EXPORT_USER_DIRECTORIES, false);
-	}
-
-	public final void setExportUserDirectories(boolean check) {
-		this.putBoolean(EXPORT_USER_DIRECTORIES, check);
-	}
-
-	public final boolean getExportWindowInformation() {
-		return this.getBoolean(EXPORT_WINDOW_INFORMATION, false);
-	}
-
-	public final void setExportWindowInformation(boolean check) {
-		this.putBoolean(EXPORT_WINDOW_INFORMATION, check);
-	}
-
-	public final double getDefaultMach() {
-		return Application.getPreferences().getChoice(Preferences.DEFAULT_MACH_NUMBER, 0.9, 0.3);
-	}
-	
-	public final void setDefaultMach(double dfn) {
-		double oldDFN = Application.getPreferences().getChoice(Preferences.DEFAULT_MACH_NUMBER, 0.9, 0.3);
-		
-		if (MathUtil.equals(oldDFN, dfn))
-			return;
-		this.putDouble(Preferences.DEFAULT_MACH_NUMBER, dfn);
-		fireChangeEvent();
-	}
-	
-	public final double getWindTurbulenceIntensity() {
-		return Application.getPreferences().getChoice(Preferences.WIND_TURBULENCE, 0.9, 0.1);
-	}
-	
-	public final void setWindTurbulenceIntensity(double wti) {
-		double oldWTI = Application.getPreferences().getChoice(Preferences.WIND_TURBULENCE, 0.9, 0.3);
-		
-		if (MathUtil.equals(oldWTI, wti))
-			return;
-		this.putDouble(Preferences.WIND_TURBULENCE, wti);
-		fireChangeEvent();
-	}
-	
-	public double getLaunchRodLength() {
-		return this.getDouble(LAUNCH_ROD_LENGTH, 1);
-	}
-	
-	public void setLaunchRodLength(double launchRodLength) {
-		if (MathUtil.equals(this.getDouble(LAUNCH_ROD_LENGTH, 1), launchRodLength))
-			return;
-		this.putDouble(LAUNCH_ROD_LENGTH, launchRodLength);
-		fireChangeEvent();
-	}
-	
-	
-	public double getLaunchRodAngle() {
-		return this.getDouble(LAUNCH_ROD_ANGLE, 0);
-	}
-	
-	public void setLaunchRodAngle(double launchRodAngle) {
-		launchRodAngle = MathUtil.clamp(launchRodAngle, -Math.PI / 6.0, Math.PI / 6.0);
-		if (MathUtil.equals(this.getDouble(LAUNCH_ROD_ANGLE, 0), launchRodAngle))
-			return;
-		this.putDouble(LAUNCH_ROD_ANGLE, launchRodAngle);
-		fireChangeEvent();
-	}
-	
-	
-	public double getLaunchRodDirection() {
-		if (this.getBoolean(LAUNCH_INTO_WIND, true)) {
-			this.setLaunchRodDirection(this.getDouble(WIND_DIRECTION, Math.PI / 2));
-		}
-		return this.getDouble(WIND_DIRECTION, Math.PI / 2);
-	}
-	
-	public void setLaunchRodDirection(double launchRodDirection) {
-		launchRodDirection = MathUtil.reduce2Pi(launchRodDirection);
-		if (MathUtil.equals(this.getDouble(LAUNCH_ROD_DIRECTION, Math.PI / 2.0), launchRodDirection))
-			return;
-		this.putDouble(LAUNCH_ROD_DIRECTION, launchRodDirection);
-		fireChangeEvent();
-	}
-	
-	
-	
-	public double getWindSpeedAverage() {
-		return this.getDouble(WIND_AVERAGE, 2);
-	}
-	
-	public void setWindSpeedAverage(double windAverage) {
-		if (MathUtil.equals(this.getDouble(WIND_AVERAGE, 2), windAverage))
-			return;
-		this.putDouble(WIND_AVERAGE, MathUtil.max(windAverage, 0));
-		fireChangeEvent();
-	}
-	
-	
-	public double getWindSpeedDeviation() {
-		return this.getDouble(WIND_AVERAGE, 2) * this.getDouble(WIND_TURBULENCE, .1);
-	}
-	
-	public void setWindSpeedDeviation(double windDeviation) {
-		double windAverage = this.getDouble(WIND_DIRECTION, 2);
-		if (windAverage < 0.1) {
-			windAverage = 0.1;
-		}
-		setWindTurbulenceIntensity(windDeviation / windAverage);
-	}
-	
-	public void setWindDirection(double direction) {
-		direction = MathUtil.reduce2Pi(direction);
-		if (this.getBoolean(LAUNCH_INTO_WIND, true)) {
-			this.setLaunchRodDirection(direction);
-		}
-		if (MathUtil.equals(this.getDouble(WIND_DIRECTION, Math.PI / 2), direction))
-			return;
-		this.putDouble(WIND_DIRECTION, direction);
-		fireChangeEvent();
-		
-	}
-	
-	public double getWindDirection() {
-		return this.getDouble(WIND_DIRECTION, Math.PI / 2);
-		
-	}
-	
-	public double getLaunchAltitude() {
-		return this.getDouble(LAUNCH_ALTITUDE, 0);
-	}
-	
-	public void setLaunchAltitude(double altitude) {
-		if (MathUtil.equals(this.getDouble(LAUNCH_ALTITUDE, 0), altitude))
-			return;
-		this.putDouble(LAUNCH_ALTITUDE, altitude);
-
-		// Update the launch temperature and pressure if using ISA
-		if (getISAAtmosphere()) {
-			setLaunchTemperature(ISA_ATMOSPHERIC_MODEL.getConditions(getLaunchAltitude()).getTemperature());
-			setLaunchPressure(ISA_ATMOSPHERIC_MODEL.getConditions(getLaunchAltitude()).getPressure());
-		}
-
-		fireChangeEvent();
-	}
-	
-	
-	public double getLaunchLatitude() {
-		return this.getDouble(LAUNCH_LATITUDE, 28.61);
-	}
-	
-	public void setLaunchLatitude(double launchLatitude) {
-		launchLatitude = MathUtil.clamp(launchLatitude, -90, 90);
-		if (MathUtil.equals(this.getDouble(LAUNCH_LATITUDE, 28.61), launchLatitude))
-			return;
-		this.putDouble(LAUNCH_LATITUDE, launchLatitude);
-		fireChangeEvent();
-	}
-	
-	public double getLaunchLongitude() {
-		return this.getDouble(LAUNCH_LONGITUDE, -80.60);
-	}
-	
-	public void setLaunchLongitude(double launchLongitude) {
-		launchLongitude = MathUtil.clamp(launchLongitude, -180, 180);
-		if (MathUtil.equals(this.getDouble(LAUNCH_LONGITUDE, -80.60), launchLongitude))
-			return;
-		this.putDouble(LAUNCH_LONGITUDE, launchLongitude);
-		fireChangeEvent();
-	}
-	
-	/*	
-		public GeodeticComputationStrategy getGeodeticComputation() {
-			return geodeticComputation;
-		}
-		
-		public void setGeodeticComputation(GeodeticComputationStrategy geodeticComputation) {
-			if (this.geodeticComputation == geodeticComputation)
-				return;
-			if (geodeticComputation == null) {
-				throw new IllegalArgumentException("strategy cannot be null");
-			}
-			this.geodeticComputation = geodeticComputation;
-			fireChangeEvent();
-		}
-		
-		
-		public boolean isISAAtmosphere() {
-			return useISA;
-		}
-		
-		public void setISAAtmosphere(boolean isa) {
-			if (isa == useISA)
-				return;
-			useISA = isa;
-			fireChangeEvent();
-		}
-		*/
-	
-	public double getLaunchTemperature() {
-		return this.getDouble(LAUNCH_TEMPERATURE, ExtendedISAModel.STANDARD_TEMPERATURE);
-	}
-	
-	
-	
-	public void setLaunchTemperature(double launchTemperature) {
-		if (MathUtil.equals(this.getDouble(LAUNCH_TEMPERATURE, ExtendedISAModel.STANDARD_TEMPERATURE), launchTemperature))
-			return;
-		this.putDouble(LAUNCH_TEMPERATURE, launchTemperature);
-		fireChangeEvent();
-	}
-	
-	
-	
-	public double getLaunchPressure() {
-		return this.getDouble(LAUNCH_PRESSURE, ExtendedISAModel.STANDARD_PRESSURE);
-	}
-	
-	
-	
-	public void setLaunchPressure(double launchPressure) {
-		if (MathUtil.equals(this.getDouble(LAUNCH_PRESSURE, ExtendedISAModel.STANDARD_PRESSURE), launchPressure))
-			return;
-		this.putDouble(LAUNCH_PRESSURE, launchPressure);
-		fireChangeEvent();
-	}
-	
-	
-	public boolean getISAAtmosphere() {
-		return this.getBoolean(LAUNCH_USE_ISA, true);
-	}
-	
-	public void setISAAtmosphere(boolean isa) {
-		if (this.getBoolean(LAUNCH_USE_ISA, true) == isa) {
-			return;
-		}
-		this.putBoolean(LAUNCH_USE_ISA, isa);
-
-		// Update the launch temperature and pressure
-		if (isa) {
-			setLaunchTemperature(ISA_ATMOSPHERIC_MODEL.getConditions(getLaunchAltitude()).getTemperature());
-			setLaunchPressure(ISA_ATMOSPHERIC_MODEL.getConditions(getLaunchAltitude()).getPressure());
-		}
-
-		fireChangeEvent();
-	}
-	
-	/**
-	 * Returns an atmospheric model corresponding to the launch conditions.  The
-	 * atmospheric models may be shared between different calls.
-	 * 
-	 * @return	an AtmosphericModel object.
-	 */
-	public AtmosphericModel getAtmosphericModel() {
-		if (this.getBoolean(LAUNCH_USE_ISA, true)) {
-			return ISA_ATMOSPHERIC_MODEL;
-		}
-		return new ExtendedISAModel(getLaunchAltitude(), this.getDouble(LAUNCH_TEMPERATURE, ExtendedISAModel.STANDARD_TEMPERATURE),
-				this.getDouble(LAUNCH_PRESSURE, ExtendedISAModel.STANDARD_PRESSURE));
-	}
-	
-	public GeodeticComputationStrategy getGeodeticComputation() {
-		return this.getEnum(GEODETIC_COMPUTATION, GeodeticComputationStrategy.SPHERICAL);
-	}
-	
-	public void setGeodeticComputation(GeodeticComputationStrategy gcs) {
-		this.putEnum(GEODETIC_COMPUTATION, gcs);
-	}
-	
-	public double getTimeStep() {
-		return this.getDouble(Preferences.SIMULATION_TIME_STEP, RK4SimulationStepper.RECOMMENDED_TIME_STEP);
-	}
-	
-	public void setTimeStep(double timeStep) {
-		if (MathUtil.equals(this.getDouble(SIMULATION_TIME_STEP, RK4SimulationStepper.RECOMMENDED_TIME_STEP), timeStep))
-			return;
-		this.putDouble(SIMULATION_TIME_STEP, timeStep);
-		fireChangeEvent();
-	}
-	
-	
-	public final float getRocketInfoFontSize() {
-		return (float) (11.0 + 3 * Application.getPreferences().getChoice(Preferences.ROCKET_INFO_FONT_SIZE, 2, 0));
-	}
-	
-	/**
-	 * Enable/Disable the auto-opening of the last edited design file on startup.
-	 */
-	public final void setAutoOpenLastDesignOnStartup(boolean enabled) {
-		this.putBoolean(AUTO_OPEN_LAST_DESIGN, enabled);
-	}
-	
-	/**
-	 * Answer if the auto-opening of the last edited design file on startup is enabled.
-	 *
-	 * @return true if the application should automatically open the last edited design file on startup.
-	 */
-	public final boolean isAutoOpenLastDesignOnStartupEnabled() {
-		return this.getBoolean(AUTO_OPEN_LAST_DESIGN, false);
-	}
-
-	/**
-	 * Enable/Disable the opening the leftmost tab on the component design panel, or using the tab that was opened last time.
-	 */
-	public final void setAlwaysOpenLeftmostTab(boolean enabled) {
-		this.putBoolean(OPEN_LEFTMOST_DESIGN_TAB, enabled);
-	}
-
-	/**
-	 * Answer if a confirmation dialog should be shown when canceling a component config operation.
-	 *
-	 * @return true if the confirmation dialog should be shown.
-	 */
-	public final boolean isShowDiscardConfirmation() {
-		return this.getBoolean(SHOW_DISCARD_CONFIRMATION, true);
-	}
-
-	/**
-	 * Enable/Disable showing a confirmation warning when canceling a component config operation.
-	 */
-	public final void setShowDiscardConfirmation(boolean enabled) {
-		this.putBoolean(SHOW_DISCARD_CONFIRMATION, enabled);
-	}
-
-	/**
-	 * Answer if a confirmation dialog should be shown when canceling a simulation config operation.
-	 *
-	 * @return true if the confirmation dialog should be shown.
-	 */
-	public final boolean isShowDiscardSimulationConfirmation() {
-		return this.getBoolean(SHOW_DISCARD_SIMULATION_CONFIRMATION, true);
-	}
-
-	/**
-	 * Enable/Disable showing a confirmation warning when canceling a simulation config operation.
-	 */
-	public final void setShowDiscardSimulationConfirmation(boolean enabled) {
-		this.putBoolean(SHOW_DISCARD_SIMULATION_CONFIRMATION, enabled);
-	}
-
-	/**
-	 * Answer if a confirmation dialog should be shown when canceling preferences changes.
-	 *
-	 * @return true if the confirmation dialog should be shown.
-	 */
-	public final boolean isShowDiscardPreferencesConfirmation() {
-		return this.getBoolean(SHOW_DISCARD_PREFERENCES_CONFIRMATION, true);
-	}
-
-	/**
-	 * Enable/Disable showing a confirmation warning when canceling preferences changes.
-	 */
-	public final void setShowDiscardPreferencesConfirmation(boolean enabled) {
-		this.putBoolean(SHOW_DISCARD_PREFERENCES_CONFIRMATION, enabled);
-	}
-
-	/**
-	 * Answer if the always open leftmost tab is enabled.
-	 *
-	 * @return true if the application should always open the leftmost tab in the component design panel.
-	 */
-	public final boolean isAlwaysOpenLeftmostTab() {
-		return this.getBoolean(OPEN_LEFTMOST_DESIGN_TAB, false);
-	}
-
-	/**
-	 * Set whether pod set/booster markers should only be displayed when the pod set/booster is selected.
-	 * @param enabled 	true if pod set/booster markers should only be displayed when the pod set/booster is selected,
-	 * 					false if they should be displayed permanently.
-	 */
-	public final void setShowMarkers(boolean enabled) {
-		this.putBoolean(SHOW_MARKERS, enabled);
-	}
-
-	/**
-	 * Answer if pod set/booster markers should only be displayed when the pod set/booster is selected
-	 *
-	 * @return 	true if pod set/booster markers should only be displayed when the pod set/booster is selected,
-	 * 			false if they should be displayed permanently.
-	 */
-	public final boolean isShowMarkers() {
-		return this.getBoolean(SHOW_MARKERS, false);
-	}
-
-	/**
-	 * Set whether the component preset chooser dialog should filter by fore diameter when the window is opened.
-	 * @param enabled 	true if the fore diameter filter should be enabled,
-	 * 					false if it should be disabled.
-	 */
-	public final void setMatchForeDiameter(boolean enabled) {
-		this.putBoolean(MATCH_FORE_DIAMETER, enabled);
-	}
-
-	/**
-	 * Answer if the component preset chooser dialog should filter by fore diameter when the window is opened.
-	 *
-	 * @return 	true if the fore diameter filter should be enabled,
-	 * 			false if it should be disabled.
-	 */
-	public final boolean isMatchForeDiameter() {
-		return this.getBoolean(MATCH_FORE_DIAMETER, true);
-	}
-
-	/**
-	 * Set whether the component preset chooser dialog should filter by aft diameter when the window is opened.
-	 * @param enabled 	true if the aft diameter filter should be enabled,
-	 * 					false if it should be disabled.
-	 */
-	public final void setMatchAftDiameter(boolean enabled) {
-		this.putBoolean(MATCH_AFT_DIAMETER, enabled);
-	}
-
-	/**
-	 * Answer if the component preset chooser dialog should filter by aft diameter when the window is opened.
-	 *
-	 * @return 	true if the aft diameter filter should be enabled,
-	 * 			false if it should be disabled.
-	 */
-	public final boolean isMatchAftDiameter() {
-		return this.getBoolean(MATCH_AFT_DIAMETER, true);
-	}
-
-	/**
-	 * Check whether to display the common name (false), or designation (true) in the motor selection table "Name" column
-	 * @return true to display designation, false to display common name
-	 */
-	public boolean getMotorNameColumn() {
-		return getBoolean(net.sf.openrocket.startup.Preferences.MOTOR_NAME_COLUMN, true);
-	}
-
-	/**
-	 * Set whether to display the common name, or designation in the motor selection table "Name" column
-	 * @param value if true, display designation, if false, display common name
-	 */
-	public void setMotorNameColumn(boolean value) {
-		putBoolean(net.sf.openrocket.startup.Preferences.MOTOR_NAME_COLUMN, value);
-	}
-
-	/**
-	 * Return the OpenRocket unique ID.
-	 *
-	 * @return	a random ID string that stays constant between OpenRocket executions
-	 */
-	public final String getUniqueID() {
-		String id = this.getString("id", null);
-		if (id == null) {
-			id = UniqueID.uuid();
-			this.putString("id", id);
-		}
-		return id;
-	}
-	
-	/**
-	 * Returns a limited-range integer value from the preferences.  If the value
-	 * in the preferences is negative or greater than max, then the default value
-	 * is returned.
-	 *
-	 * @param key  The preference to retrieve.
-	 * @param max  Maximum allowed value for the choice.
-	 * @param def  Default value.
-	 * @return   The preference value.
-	 */
-	public final int getChoice(String key, int max, int def) {
-		int v = this.getInt(key, def);
-		if ((v < 0) || (v > max))
-			return def;
-		return v;
-	}
-	
-	/**
-	 * Returns a limited-range double value from the preferences.  If the value
-	 * in the preferences is negative or greater than max, then the default value
-	 * is returned.
-	 *
-	 * @param key  The preference to retrieve.
-	 * @param max  Maximum allowed value for the choice.
-	 * @param def  Default value.
-	 * @return   The preference value.
-	 */
-	public final double getChoice(String key, double max, double def) {
-		double v = this.getDouble(key, def);
-		if ((v < 0) || (v > max))
-			return def;
-		return v;
-	}
-	
-	
-	/**
-	 * Helper method that puts an integer choice value into the preferences.
-	 *
-	 * @param key     the preference key.
-	 * @param value   the value to store.
-	 */
-	public final void putChoice(String key, int value) {
-		this.putInt(key, value);
-	}
-	
-	/**
-	 * Retrieve an enum value from the user preferences.
-	 *
-	 * @param <T>	the enum type
-	 * @param key	the key
-	 * @param def	the default value, cannot be null
-	 * @return		the value in the preferences, or the default value
-	 */
-	public final <T extends Enum<T>> T getEnum(String key, T def) {
-		if (def == null) {
-			throw new BugException("Default value cannot be null");
-		}
-		
-		String value = getString(key, null);
-		if (value == null) {
-			return def;
-		}
-		
-		try {
-			return Enum.valueOf(def.getDeclaringClass(), value);
-		} catch (IllegalArgumentException e) {
-			return def;
-		}
-	}
-	
-	/**
-	 * Store an enum value to the user preferences.
-	 *
-	 * @param key		the key
-	 * @param value		the value to store, or null to remove the value
-	 */
-	public final void putEnum(String key, Enum<?> value) {
-		if (value == null) {
-			putString(key, null);
-		} else {
-			putString(key, value.name());
-		}
-	}
-	
-	public Color getDefaultColor(Class<? extends RocketComponent> c) {
-		String color = get("componentColors", c, StaticFieldHolder.DEFAULT_COLORS);
-		if (color == null)
-			return Color.BLACK;
-			
-		Color clr = parseColor(color);
-		if (clr != null) {
-			return clr;
-		} else {
-			return Color.BLACK;
-		}
-	}
-	
-	public final void setDefaultColor(Class<? extends RocketComponent> c, Color color) {
-		if (color == null)
-			return;
-		putString("componentColors", c.getSimpleName(), stringifyColor(color));
-	}
-	
-	
-	/**
-	 * Retrieve a Line style for the given component.
-	 * @param c
-	 * @return
-	 */
-	public final LineStyle getDefaultLineStyle(Class<? extends RocketComponent> c) {
-		String value = get("componentStyle", c, StaticFieldHolder.DEFAULT_LINE_STYLES);
-		try {
-			return LineStyle.valueOf(value);
-		} catch (Exception e) {
-			return LineStyle.SOLID;
-		}
-	}
-	
-	/**
-	 * Set a default line style for the given component.
-	 * @param c
-	 * @param style
-	 */
-	public final void setDefaultLineStyle(Class<? extends RocketComponent> c,
-			LineStyle style) {
-		if (style == null)
-			return;
-		putString("componentStyle", c.getSimpleName(), style.name());
-	}
-	
-	/**
-	 * Get the default material type for the given component.
-	 * @param componentClass
-	 * @param type the Material.Type to return.
-	 * @return
-	 */
-	public Material getDefaultComponentMaterial(
-			Class<? extends RocketComponent> componentClass,
-			Material.Type type) {
-			
-		String material = get("componentMaterials", componentClass, null);
-		if (material != null) {
-			try {
-				Material m = Material.fromStorableString(material, false);
-				if (m.getType() == type)
-					return m;
-			} catch (IllegalArgumentException ignore) {
-			}
-		}
-		
-		switch (type) {
-		case LINE:
-			return StaticFieldHolder.DEFAULT_LINE_MATERIAL;
-		case SURFACE:
-			return StaticFieldHolder.DEFAULT_SURFACE_MATERIAL;
-		case BULK:
-			return StaticFieldHolder.DEFAULT_BULK_MATERIAL;
-		}
-		throw new IllegalArgumentException("Unknown material type: " + type);
-	}
-	
-	/**
-	 * Set the default material for a component type.
-	 * @param componentClass
-	 * @param material
-	 */
-	public void setDefaultComponentMaterial(
-			Class<? extends RocketComponent> componentClass, Material material) {
-			
-		putString("componentMaterials", componentClass.getSimpleName(),
-				material == null ? null : material.toStorableString());
-	}
-	
-	/**
-	 * get a net.sf.openrocket.util.Color object for the given key.
-	 * @param key
-	 * @param defaultValue
-	 * @return
-	 */
-	public final Color getColor(String key, Color defaultValue) {
-		Color c = parseColor(getString(key, null));
-		if (c == null) {
-			return defaultValue;
-		}
-		return c;
-	}
-	
-	/**
-	 * set a net.sf.openrocket.util.Color preference value for the given key.
-	 * @param key
-	 * @param value
-	 */
-	public final void putColor(String key, Color value) {
-		putString(key, stringifyColor(value));
-	}
-	
-	/**
-	 * Helper function to convert a string representation into a net.sf.openrocket.util.Color object.
-	 * @param color
-	 * @return
-	 */
-	protected static Color parseColor(String color) {
-		if (color == null) {
-			return null;
-		}
-		
-		String[] rgb = color.split(",");
-		if (rgb.length == 3) {
-			try {
-				int red = MathUtil.clamp(Integer.parseInt(rgb[0]), 0, 255);
-				int green = MathUtil.clamp(Integer.parseInt(rgb[1]), 0, 255);
-				int blue = MathUtil.clamp(Integer.parseInt(rgb[2]), 0, 255);
-				return new Color(red, green, blue);
-			} catch (NumberFormatException ignore) {
-			}
-		}
-		return null;
-	}
-	
-	/**
-	 * Helper function to convert a net.sf.openrocket.util.Color object into a
-	 * String before storing in a preference.
-	 * @param color
-	 * @return
-	 */
-	protected static String stringifyColor(Color color) {
-		String string = color.getRed() + "," + color.getGreen() + "," + color.getBlue();
-		return string;
-	}
-	
-	/**
-	 * Special helper function which allows for a map of default values.
-	 *
-	 * First getString(directory,componentClass.getSimpleName(), null) is invoked,
-	 * if the returned value is null, the defaultMap is consulted for a value.
-	 *
-	 * @param directory
-	 * @param componentClass
-	 * @param defaultMap
-	 * @return
-	 */
-	protected String get(String directory,
-			Class<? extends RocketComponent> componentClass,
-			Map<Class<?>, String> defaultMap) {
-			
-		// Search preferences
-		Class<?> c = componentClass;
-		while (c != null && RocketComponent.class.isAssignableFrom(c)) {
-			String value = this.getString(directory, c.getSimpleName(), null);
-			if (value != null)
-				return value;
-			c = c.getSuperclass();
-		}
-		
-		if (defaultMap == null)
-			return null;
-			
-		// Search defaults
-		c = componentClass;
-		while (RocketComponent.class.isAssignableFrom(c)) {
-			String value = defaultMap.get(c);
-			if (value != null)
-				return value;
-			c = c.getSuperclass();
-		}
-		
-		return null;
-	}
-	
-	public abstract void addUserMaterial(Material m);
-	
-	public abstract Set<Material> getUserMaterials();
-	
-	public abstract void removeUserMaterial(Material m);
-	
-	public abstract void setComponentFavorite(ComponentPreset preset, ComponentPreset.Type type, boolean favorite);
-	
-	public abstract Set<String> getComponentFavorites(ComponentPreset.Type type);
-	
-	/*
-	 * Within a holder class so they will load only when needed.
-	 */
-	private static class StaticFieldHolder {
-		private static final Material DEFAULT_LINE_MATERIAL = Databases.findMaterial(Material.Type.LINE, "Elastic cord (round 2 mm, 1/16 in)");
-		private static final Material DEFAULT_SURFACE_MATERIAL = Databases.findMaterial(Material.Type.SURFACE, "Ripstop nylon");
-		private static final Material DEFAULT_BULK_MATERIAL = Databases.findMaterial(Material.Type.BULK, "Cardboard");
-		/*
-		 * Map of default line styles
-		 */
-		
-		private static final HashMap<Class<?>, String> DEFAULT_LINE_STYLES = new HashMap<Class<?>, String>();
-		
-		static {
-			DEFAULT_LINE_STYLES.put(RocketComponent.class, LineStyle.SOLID.name());
-			DEFAULT_LINE_STYLES.put(MassObject.class, LineStyle.DASHED.name());
-		}
-		
-		private static final HashMap<Class<?>, String> DEFAULT_COLORS = new HashMap<Class<?>, String>();
-		
-		static {
-			DEFAULT_COLORS.put(BodyComponent.class, "0,0,240");
-			DEFAULT_COLORS.put(TubeFinSet.class, "0,0,200");
-			DEFAULT_COLORS.put(FinSet.class, "0,0,200");
-			DEFAULT_COLORS.put(LaunchLug.class, "0,0,180");
-			DEFAULT_COLORS.put(RailButton.class, "0,0,180");
-			DEFAULT_COLORS.put(InternalComponent.class, "170,0,100");
-			DEFAULT_COLORS.put(MassObject.class, "0,0,0");
-			DEFAULT_COLORS.put(RecoveryDevice.class, "255,0,0");
-		}
-	}
-	
-	private final List<EventListener> listeners = new ArrayList<EventListener>();
-	private final EventObject event = new EventObject(this);
-	
-	@Override
-	public void addChangeListener(StateChangeListener listener) {
-		listeners.add(listener);
-	}
-	
-	@Override
-	public void removeChangeListener(StateChangeListener listener) {
-		listeners.remove(listener);
-	}
-	
-	private void fireChangeEvent() {
-		
-		// Copy the list before iterating to prevent concurrent modification exceptions.
-		EventListener[] list = listeners.toArray(new EventListener[0]);
-		for (EventListener l : list) {
-			if (l instanceof StateChangeListener) {
-				((StateChangeListener) l).stateChanged(event);
-			}
-		}
-	}
-}
+package net.sf.openrocket.startup;
+
+import java.util.ArrayList;
+import java.util.EventListener;
+import java.util.EventObject;
+import java.util.HashMap;
+import java.util.List;
+import java.util.Map;
+import java.util.Set;
+
+import net.sf.openrocket.database.Databases;
+import net.sf.openrocket.material.Material;
+import net.sf.openrocket.models.atmosphere.AtmosphericModel;
+import net.sf.openrocket.models.atmosphere.ExtendedISAModel;
+import net.sf.openrocket.preset.ComponentPreset;
+import net.sf.openrocket.rocketcomponent.BodyComponent;
+import net.sf.openrocket.rocketcomponent.FinSet;
+import net.sf.openrocket.rocketcomponent.InternalComponent;
+import net.sf.openrocket.rocketcomponent.LaunchLug;
+import net.sf.openrocket.rocketcomponent.MassObject;
+import net.sf.openrocket.rocketcomponent.RailButton;
+import net.sf.openrocket.rocketcomponent.RecoveryDevice;
+import net.sf.openrocket.rocketcomponent.RocketComponent;
+import net.sf.openrocket.rocketcomponent.TubeFinSet;
+import net.sf.openrocket.simulation.RK4SimulationStepper;
+import net.sf.openrocket.util.BugException;
+import net.sf.openrocket.util.BuildProperties;
+import net.sf.openrocket.util.ChangeSource;
+import net.sf.openrocket.util.Color;
+import net.sf.openrocket.util.GeodeticComputationStrategy;
+import net.sf.openrocket.util.LineStyle;
+import net.sf.openrocket.util.MathUtil;
+import net.sf.openrocket.util.StateChangeListener;
+import net.sf.openrocket.util.UniqueID;
+
+public abstract class Preferences implements ChangeSource {
+	
+	/*
+	 * Well known string keys to preferences.
+	 * There are other strings out there in the source as well.
+	 */
+	public static final String BODY_COMPONENT_INSERT_POSITION_KEY = "BodyComponentInsertPosition";
+	public static final String STAGE_INSERT_POSITION_KEY = "StageInsertPosition";
+	public static final String USER_THRUST_CURVES_KEY = "UserThrustCurves";
+	
+	public static final String DEFAULT_MACH_NUMBER = "DefaultMachNumber";
+
+	// Preferences related to units
+	public static final String DISPLAY_SECONDARY_STABILITY = "DisplaySecondaryStability";
+
+	// Preferences related to data export
+	public static final String EXPORT_FIELD_SEPARATOR = "ExportFieldSeparator";
+	public static final String EXPORT_DECIMAL_PLACES = "ExportDecimalPlaces";
+	public static final String EXPORT_EXPONENTIAL_NOTATION = "ExportExponentialNotation";
+	public static final String EXPORT_SIMULATION_COMMENT = "ExportSimulationComment";
+	public static final String EXPORT_FIELD_NAME_COMMENT = "ExportFieldDescriptionComment";
+	public static final String EXPORT_EVENT_COMMENTS = "ExportEventComments";
+	public static final String EXPORT_COMMENT_CHARACTER = "ExportCommentCharacter";
+	public static final String USER_LOCAL = "locale";
+	public static final String DEFAULT_DIRECTORY = "defaultDirectory";
+
+	public static final String PLOT_SHOW_POINTS = "ShowPlotPoints";
+
+	private static final String IGNORE_WELCOME = "IgnoreWelcome";
+
+	private static final String CHECK_UPDATES = "CheckUpdates";
+
+	private static final String IGNORE_UPDATE_VERSIONS = "IgnoreUpdateVersions";
+	private static final String CHECK_BETA_UPDATES = "CheckBetaUpdates";
+	
+	public static final String MOTOR_DIAMETER_FILTER = "MotorDiameterMatch";
+	public static final String MOTOR_HIDE_SIMILAR = "MotorHideSimilar";
+	public static final String MOTOR_HIDE_UNAVAILABLE = "MotorHideUnavailable";
+
+	public static final String MOTOR_NAME_COLUMN = "MotorNameColumn";
+
+	public static final String MATCH_FORE_DIAMETER = "MatchForeDiameter";
+	public static final String MATCH_AFT_DIAMETER = "MatchAftDiameter";
+	
+	// Node names
+	public static final String PREFERRED_THRUST_CURVE_MOTOR_NODE = "PreferredThrustCurveMotors";
+	private static final String AUTO_OPEN_LAST_DESIGN = "AutoOpenLastDesign";
+	private static final String OPEN_LEFTMOST_DESIGN_TAB = "OpenLeftmostDesignTab";
+	private static final String SHOW_DISCARD_CONFIRMATION = "IgnoreDiscardEditingWarning";
+	private static final String SHOW_DISCARD_SIMULATION_CONFIRMATION = "IgnoreDiscardSimulationEditingWarning";
+	private static final String SHOW_DISCARD_PREFERENCES_CONFIRMATION = "IgnoreDiscardPreferencesWarning";
+	public static final String MARKER_STYLE_ICON = "MarkerStyleIcon";
+	private static final String SHOW_MARKERS = "ShowMarkers";
+	private static final String SHOW_RASAERO_FORMAT_WARNING = "ShowRASAeroFormatWarning";
+	private static final String SHOW_ROCKSIM_FORMAT_WARNING = "ShowRockSimFormatWarning";
+	private static final String EXPORT_USER_DIRECTORIES = "ExportUserDirectories";
+	private static final String EXPORT_WINDOW_INFORMATION = "ExportWindowInformation";
+	
+	//Preferences related to 3D graphics
+	public static final String OPENGL_ENABLED = "OpenGLIsEnabled";
+	public static final String OPENGL_ENABLE_AA = "OpenGLAntialiasingIsEnabled";
+	public static final String OPENGL_USE_FBO = "OpenGLUseFBO";
+	
+	public static final String ROCKET_INFO_FONT_SIZE = "RocketInfoFontSize";
+	
+	//Preferences Related to Simulations
+	
+	public static final String CONFIRM_DELETE_SIMULATION = "ConfirmDeleteSimulation";
+	public static final String AUTO_RUN_SIMULATIONS = "AutoRunSimulations";
+	public static final String LAUNCH_ROD_LENGTH = "LaunchRodLength";
+	public static final String LAUNCH_INTO_WIND = "LaunchIntoWind";
+	public static final String LAUNCH_ROD_ANGLE = "LaunchRodAngle";
+	public static final String LAUNCH_ROD_DIRECTION = "LaunchRodDirection";
+	public static final String WIND_DIRECTION = "WindDirection";
+	public static final String WIND_AVERAGE = "WindAverage";
+	public static final String WIND_TURBULENCE = "WindTurbulence";
+	public static final String LAUNCH_ALTITUDE = "LaunchAltitude";
+	public static final String LAUNCH_LATITUDE = "LaunchLatitude";
+	public static final String LAUNCH_LONGITUDE = "LaunchLongitude";
+	public static final String LAUNCH_TEMPERATURE = "LaunchTemperature";
+	public static final String LAUNCH_PRESSURE = "LaunchPressure";
+	public static final String LAUNCH_USE_ISA = "LaunchUseISA";
+	public static final String SIMULATION_TIME_STEP = "SimulationTimeStep";
+	public static final String GEODETIC_COMPUTATION = "GeodeticComputationStrategy";
+	
+	
+	private static final AtmosphericModel ISA_ATMOSPHERIC_MODEL = new ExtendedISAModel();
+	
+	/*
+	 * ******************************************************************************************
+	 *
+	 * Abstract methods which must be implemented by any derived class.
+	 */
+	public abstract boolean getBoolean(String key, boolean defaultValue);
+	
+	public abstract void putBoolean(String key, boolean value);
+	
+	public abstract int getInt(String key, int defaultValue);
+	
+	public abstract void putInt(String key, int value);
+	
+	public abstract double getDouble(String key, double defaultValue);
+	
+	public abstract void putDouble(String key, double value);
+	
+	public abstract String getString(String key, String defaultValue);
+	
+	public abstract void putString(String key, String value);
+	
+	/**
+	 * Directory represents a way to collect multiple keys together.  Implementors may
+	 * choose to concatenate the directory with the key using some special character.
+	 * @param directory
+	 * @param key
+	 * @param defaultValue
+	 * @return
+	 */
+	public abstract String getString(String directory, String key, String defaultValue);
+	
+	public abstract void putString(String directory, String key, String value);
+	
+	public abstract java.util.prefs.Preferences getNode(String nodeName);
+
+	/*
+	 * Welcome dialog
+	 */
+
+	/**
+	 * Sets to ignore opening the welcome dialog for the supplied OpenRocket build version.
+	 * @param version build version to ignore opening the welcome dialog for (e.g. "22.02")
+	 * @param ignore true to ignore, false to show the welcome dialog
+	 */
+	public final void setIgnoreWelcome(String version, boolean ignore) {
+		this.putBoolean(IGNORE_WELCOME + "_" + version, ignore);
+	}
+
+	/**
+	 * Returns whether to ignore opening the welcome dialog for the supplied OpenRocket build version.
+	 * @param version build version (e.g. "22.02")
+	 * @return true if no welcome dialog should be opened for the supplied version
+	 */
+	public final boolean getIgnoreWelcome(String version) {
+		return this.getBoolean(IGNORE_WELCOME + "_" + version, false);
+	}
+
+	/*
+	 * Software updater
+	 */
+	public final boolean getCheckUpdates() {
+		return this.getBoolean(CHECK_UPDATES, BuildProperties.getDefaultCheckUpdates());
+	}
+	
+	public final void setCheckUpdates(boolean check) {
+		this.putBoolean(CHECK_UPDATES, check);
+	}
+
+	public final List<String> getIgnoreUpdateVersions() {
+		return List.of(this.getString(IGNORE_UPDATE_VERSIONS, "").split("\n"));
+	}
+
+	public final void setIgnoreUpdateVersions(List<String> versions) {
+		this.putString(IGNORE_UPDATE_VERSIONS, String.join("\n", versions));
+	}
+
+	public final boolean getCheckBetaUpdates() {
+		return this.getBoolean(CHECK_BETA_UPDATES, BuildProperties.getDefaultCheckBetaUpdates());
+	}
+
+	public final void setCheckBetaUpdates(boolean check) {
+		this.putBoolean(CHECK_BETA_UPDATES, check);
+	}
+
+
+	/*
+	 * *********************** Unit Preferences *******************************************
+	 */
+
+	/**
+	 * Return whether to display a secondary stability unit in the rocket design view.
+	 * @return true if the secondary unit should be displayed, false if not.
+	 */
+	public final boolean isDisplaySecondaryStability() {
+		return this.getBoolean(DISPLAY_SECONDARY_STABILITY, true);
+	}
+
+	/**
+	 * Set whether to display a secondary stability unit in the rocket design view.
+	 * @param check if true, display the secondary unit, if false not.
+	 */
+	public final void setDisplaySecondaryStability(boolean check) {
+		this.putBoolean(DISPLAY_SECONDARY_STABILITY, check);
+	}
+
+
+	/*
+	 * ******************************************************************************************
+	 */
+	
+	public final boolean getConfirmSimDeletion() {
+		return this.getBoolean(CONFIRM_DELETE_SIMULATION, true);
+	}
+	
+	public final void setConfirmSimDeletion(boolean check) {
+		this.putBoolean(CONFIRM_DELETE_SIMULATION, check);
+	}
+	
+	public final boolean getAutoRunSimulations() {
+		return this.getBoolean(AUTO_RUN_SIMULATIONS, false);
+	}
+	
+	public final void setAutoRunSimulations(boolean check) {
+		this.putBoolean(AUTO_RUN_SIMULATIONS, check);
+	}
+	
+	public final boolean getLaunchIntoWind() {
+		return this.getBoolean(LAUNCH_INTO_WIND, false);
+	}
+	
+	public final void setLaunchIntoWind(boolean check) {
+		this.putBoolean(LAUNCH_INTO_WIND, check);
+	}
+
+	public final boolean getShowRASAeroFormatWarning() {
+		return this.getBoolean(SHOW_RASAERO_FORMAT_WARNING, true);
+	}
+
+	public final void setShowRASAeroFormatWarning(boolean check) {
+		this.putBoolean(SHOW_RASAERO_FORMAT_WARNING, check);
+	}
+	
+	public final boolean getShowRockSimFormatWarning() {
+		return this.getBoolean(SHOW_ROCKSIM_FORMAT_WARNING, true);
+	}
+	
+	public final void setShowRockSimFormatWarning(boolean check) {
+		this.putBoolean(SHOW_ROCKSIM_FORMAT_WARNING, check);
+	}
+
+	public final boolean getExportUserDirectories() {
+		return this.getBoolean(EXPORT_USER_DIRECTORIES, false);
+	}
+
+	public final void setExportUserDirectories(boolean check) {
+		this.putBoolean(EXPORT_USER_DIRECTORIES, check);
+	}
+
+	public final boolean getExportWindowInformation() {
+		return this.getBoolean(EXPORT_WINDOW_INFORMATION, false);
+	}
+
+	public final void setExportWindowInformation(boolean check) {
+		this.putBoolean(EXPORT_WINDOW_INFORMATION, check);
+	}
+
+	public final double getDefaultMach() {
+		return Application.getPreferences().getChoice(Preferences.DEFAULT_MACH_NUMBER, 0.9, 0.3);
+	}
+	
+	public final void setDefaultMach(double dfn) {
+		double oldDFN = Application.getPreferences().getChoice(Preferences.DEFAULT_MACH_NUMBER, 0.9, 0.3);
+		
+		if (MathUtil.equals(oldDFN, dfn))
+			return;
+		this.putDouble(Preferences.DEFAULT_MACH_NUMBER, dfn);
+		fireChangeEvent();
+	}
+	
+	public final double getWindTurbulenceIntensity() {
+		return Application.getPreferences().getChoice(Preferences.WIND_TURBULENCE, 0.9, 0.1);
+	}
+	
+	public final void setWindTurbulenceIntensity(double wti) {
+		double oldWTI = Application.getPreferences().getChoice(Preferences.WIND_TURBULENCE, 0.9, 0.3);
+		
+		if (MathUtil.equals(oldWTI, wti))
+			return;
+		this.putDouble(Preferences.WIND_TURBULENCE, wti);
+		fireChangeEvent();
+	}
+	
+	public double getLaunchRodLength() {
+		return this.getDouble(LAUNCH_ROD_LENGTH, 1);
+	}
+	
+	public void setLaunchRodLength(double launchRodLength) {
+		if (MathUtil.equals(this.getDouble(LAUNCH_ROD_LENGTH, 1), launchRodLength))
+			return;
+		this.putDouble(LAUNCH_ROD_LENGTH, launchRodLength);
+		fireChangeEvent();
+	}
+	
+	
+	public double getLaunchRodAngle() {
+		return this.getDouble(LAUNCH_ROD_ANGLE, 0);
+	}
+	
+	public void setLaunchRodAngle(double launchRodAngle) {
+		launchRodAngle = MathUtil.clamp(launchRodAngle, -Math.PI / 6.0, Math.PI / 6.0);
+		if (MathUtil.equals(this.getDouble(LAUNCH_ROD_ANGLE, 0), launchRodAngle))
+			return;
+		this.putDouble(LAUNCH_ROD_ANGLE, launchRodAngle);
+		fireChangeEvent();
+	}
+	
+	
+	public double getLaunchRodDirection() {
+		if (this.getBoolean(LAUNCH_INTO_WIND, true)) {
+			this.setLaunchRodDirection(this.getDouble(WIND_DIRECTION, Math.PI / 2));
+		}
+		return this.getDouble(WIND_DIRECTION, Math.PI / 2);
+	}
+	
+	public void setLaunchRodDirection(double launchRodDirection) {
+		launchRodDirection = MathUtil.reduce2Pi(launchRodDirection);
+		if (MathUtil.equals(this.getDouble(LAUNCH_ROD_DIRECTION, Math.PI / 2.0), launchRodDirection))
+			return;
+		this.putDouble(LAUNCH_ROD_DIRECTION, launchRodDirection);
+		fireChangeEvent();
+	}
+	
+	
+	
+	public double getWindSpeedAverage() {
+		return this.getDouble(WIND_AVERAGE, 2);
+	}
+	
+	public void setWindSpeedAverage(double windAverage) {
+		if (MathUtil.equals(this.getDouble(WIND_AVERAGE, 2), windAverage))
+			return;
+		this.putDouble(WIND_AVERAGE, MathUtil.max(windAverage, 0));
+		fireChangeEvent();
+	}
+	
+	
+	public double getWindSpeedDeviation() {
+		return this.getDouble(WIND_AVERAGE, 2) * this.getDouble(WIND_TURBULENCE, .1);
+	}
+	
+	public void setWindSpeedDeviation(double windDeviation) {
+		double windAverage = this.getDouble(WIND_DIRECTION, 2);
+		if (windAverage < 0.1) {
+			windAverage = 0.1;
+		}
+		setWindTurbulenceIntensity(windDeviation / windAverage);
+	}
+	
+	public void setWindDirection(double direction) {
+		direction = MathUtil.reduce2Pi(direction);
+		if (this.getBoolean(LAUNCH_INTO_WIND, true)) {
+			this.setLaunchRodDirection(direction);
+		}
+		if (MathUtil.equals(this.getDouble(WIND_DIRECTION, Math.PI / 2), direction))
+			return;
+		this.putDouble(WIND_DIRECTION, direction);
+		fireChangeEvent();
+		
+	}
+	
+	public double getWindDirection() {
+		return this.getDouble(WIND_DIRECTION, Math.PI / 2);
+		
+	}
+	
+	public double getLaunchAltitude() {
+		return this.getDouble(LAUNCH_ALTITUDE, 0);
+	}
+	
+	public void setLaunchAltitude(double altitude) {
+		if (MathUtil.equals(this.getDouble(LAUNCH_ALTITUDE, 0), altitude))
+			return;
+		this.putDouble(LAUNCH_ALTITUDE, altitude);
+
+		// Update the launch temperature and pressure if using ISA
+		if (getISAAtmosphere()) {
+			setLaunchTemperature(ISA_ATMOSPHERIC_MODEL.getConditions(getLaunchAltitude()).getTemperature());
+			setLaunchPressure(ISA_ATMOSPHERIC_MODEL.getConditions(getLaunchAltitude()).getPressure());
+		}
+
+		fireChangeEvent();
+	}
+	
+	
+	public double getLaunchLatitude() {
+		return this.getDouble(LAUNCH_LATITUDE, 28.61);
+	}
+	
+	public void setLaunchLatitude(double launchLatitude) {
+		launchLatitude = MathUtil.clamp(launchLatitude, -90, 90);
+		if (MathUtil.equals(this.getDouble(LAUNCH_LATITUDE, 28.61), launchLatitude))
+			return;
+		this.putDouble(LAUNCH_LATITUDE, launchLatitude);
+		fireChangeEvent();
+	}
+	
+	public double getLaunchLongitude() {
+		return this.getDouble(LAUNCH_LONGITUDE, -80.60);
+	}
+	
+	public void setLaunchLongitude(double launchLongitude) {
+		launchLongitude = MathUtil.clamp(launchLongitude, -180, 180);
+		if (MathUtil.equals(this.getDouble(LAUNCH_LONGITUDE, -80.60), launchLongitude))
+			return;
+		this.putDouble(LAUNCH_LONGITUDE, launchLongitude);
+		fireChangeEvent();
+	}
+	
+	/*	
+		public GeodeticComputationStrategy getGeodeticComputation() {
+			return geodeticComputation;
+		}
+		
+		public void setGeodeticComputation(GeodeticComputationStrategy geodeticComputation) {
+			if (this.geodeticComputation == geodeticComputation)
+				return;
+			if (geodeticComputation == null) {
+				throw new IllegalArgumentException("strategy cannot be null");
+			}
+			this.geodeticComputation = geodeticComputation;
+			fireChangeEvent();
+		}
+		
+		
+		public boolean isISAAtmosphere() {
+			return useISA;
+		}
+		
+		public void setISAAtmosphere(boolean isa) {
+			if (isa == useISA)
+				return;
+			useISA = isa;
+			fireChangeEvent();
+		}
+		*/
+	
+	public double getLaunchTemperature() {
+		return this.getDouble(LAUNCH_TEMPERATURE, ExtendedISAModel.STANDARD_TEMPERATURE);
+	}
+	
+	
+	
+	public void setLaunchTemperature(double launchTemperature) {
+		if (MathUtil.equals(this.getDouble(LAUNCH_TEMPERATURE, ExtendedISAModel.STANDARD_TEMPERATURE), launchTemperature))
+			return;
+		this.putDouble(LAUNCH_TEMPERATURE, launchTemperature);
+		fireChangeEvent();
+	}
+	
+	
+	
+	public double getLaunchPressure() {
+		return this.getDouble(LAUNCH_PRESSURE, ExtendedISAModel.STANDARD_PRESSURE);
+	}
+	
+	
+	
+	public void setLaunchPressure(double launchPressure) {
+		if (MathUtil.equals(this.getDouble(LAUNCH_PRESSURE, ExtendedISAModel.STANDARD_PRESSURE), launchPressure))
+			return;
+		this.putDouble(LAUNCH_PRESSURE, launchPressure);
+		fireChangeEvent();
+	}
+	
+	
+	public boolean getISAAtmosphere() {
+		return this.getBoolean(LAUNCH_USE_ISA, true);
+	}
+	
+	public void setISAAtmosphere(boolean isa) {
+		if (this.getBoolean(LAUNCH_USE_ISA, true) == isa) {
+			return;
+		}
+		this.putBoolean(LAUNCH_USE_ISA, isa);
+
+		// Update the launch temperature and pressure
+		if (isa) {
+			setLaunchTemperature(ISA_ATMOSPHERIC_MODEL.getConditions(getLaunchAltitude()).getTemperature());
+			setLaunchPressure(ISA_ATMOSPHERIC_MODEL.getConditions(getLaunchAltitude()).getPressure());
+		}
+
+		fireChangeEvent();
+	}
+	
+	/**
+	 * Returns an atmospheric model corresponding to the launch conditions.  The
+	 * atmospheric models may be shared between different calls.
+	 * 
+	 * @return	an AtmosphericModel object.
+	 */
+	public AtmosphericModel getAtmosphericModel() {
+		if (this.getBoolean(LAUNCH_USE_ISA, true)) {
+			return ISA_ATMOSPHERIC_MODEL;
+		}
+		return new ExtendedISAModel(getLaunchAltitude(), this.getDouble(LAUNCH_TEMPERATURE, ExtendedISAModel.STANDARD_TEMPERATURE),
+				this.getDouble(LAUNCH_PRESSURE, ExtendedISAModel.STANDARD_PRESSURE));
+	}
+	
+	public GeodeticComputationStrategy getGeodeticComputation() {
+		return this.getEnum(GEODETIC_COMPUTATION, GeodeticComputationStrategy.SPHERICAL);
+	}
+	
+	public void setGeodeticComputation(GeodeticComputationStrategy gcs) {
+		this.putEnum(GEODETIC_COMPUTATION, gcs);
+	}
+	
+	public double getTimeStep() {
+		return this.getDouble(Preferences.SIMULATION_TIME_STEP, RK4SimulationStepper.RECOMMENDED_TIME_STEP);
+	}
+	
+	public void setTimeStep(double timeStep) {
+		if (MathUtil.equals(this.getDouble(SIMULATION_TIME_STEP, RK4SimulationStepper.RECOMMENDED_TIME_STEP), timeStep))
+			return;
+		this.putDouble(SIMULATION_TIME_STEP, timeStep);
+		fireChangeEvent();
+	}
+	
+	
+	public final float getRocketInfoFontSize() {
+		return (float) (11.0 + 3 * Application.getPreferences().getChoice(Preferences.ROCKET_INFO_FONT_SIZE, 2, 0));
+	}
+	
+	/**
+	 * Enable/Disable the auto-opening of the last edited design file on startup.
+	 */
+	public final void setAutoOpenLastDesignOnStartup(boolean enabled) {
+		this.putBoolean(AUTO_OPEN_LAST_DESIGN, enabled);
+	}
+	
+	/**
+	 * Answer if the auto-opening of the last edited design file on startup is enabled.
+	 *
+	 * @return true if the application should automatically open the last edited design file on startup.
+	 */
+	public final boolean isAutoOpenLastDesignOnStartupEnabled() {
+		return this.getBoolean(AUTO_OPEN_LAST_DESIGN, false);
+	}
+
+	/**
+	 * Enable/Disable the opening the leftmost tab on the component design panel, or using the tab that was opened last time.
+	 */
+	public final void setAlwaysOpenLeftmostTab(boolean enabled) {
+		this.putBoolean(OPEN_LEFTMOST_DESIGN_TAB, enabled);
+	}
+
+	/**
+	 * Answer if a confirmation dialog should be shown when canceling a component config operation.
+	 *
+	 * @return true if the confirmation dialog should be shown.
+	 */
+	public final boolean isShowDiscardConfirmation() {
+		return this.getBoolean(SHOW_DISCARD_CONFIRMATION, true);
+	}
+
+	/**
+	 * Enable/Disable showing a confirmation warning when canceling a component config operation.
+	 */
+	public final void setShowDiscardConfirmation(boolean enabled) {
+		this.putBoolean(SHOW_DISCARD_CONFIRMATION, enabled);
+	}
+
+	/**
+	 * Answer if a confirmation dialog should be shown when canceling a simulation config operation.
+	 *
+	 * @return true if the confirmation dialog should be shown.
+	 */
+	public final boolean isShowDiscardSimulationConfirmation() {
+		return this.getBoolean(SHOW_DISCARD_SIMULATION_CONFIRMATION, true);
+	}
+
+	/**
+	 * Enable/Disable showing a confirmation warning when canceling a simulation config operation.
+	 */
+	public final void setShowDiscardSimulationConfirmation(boolean enabled) {
+		this.putBoolean(SHOW_DISCARD_SIMULATION_CONFIRMATION, enabled);
+	}
+
+	/**
+	 * Answer if a confirmation dialog should be shown when canceling preferences changes.
+	 *
+	 * @return true if the confirmation dialog should be shown.
+	 */
+	public final boolean isShowDiscardPreferencesConfirmation() {
+		return this.getBoolean(SHOW_DISCARD_PREFERENCES_CONFIRMATION, true);
+	}
+
+	/**
+	 * Enable/Disable showing a confirmation warning when canceling preferences changes.
+	 */
+	public final void setShowDiscardPreferencesConfirmation(boolean enabled) {
+		this.putBoolean(SHOW_DISCARD_PREFERENCES_CONFIRMATION, enabled);
+	}
+
+	/**
+	 * Answer if the always open leftmost tab is enabled.
+	 *
+	 * @return true if the application should always open the leftmost tab in the component design panel.
+	 */
+	public final boolean isAlwaysOpenLeftmostTab() {
+		return this.getBoolean(OPEN_LEFTMOST_DESIGN_TAB, false);
+	}
+
+	/**
+	 * Set whether pod set/booster markers should only be displayed when the pod set/booster is selected.
+	 * @param enabled 	true if pod set/booster markers should only be displayed when the pod set/booster is selected,
+	 * 					false if they should be displayed permanently.
+	 */
+	public final void setShowMarkers(boolean enabled) {
+		this.putBoolean(SHOW_MARKERS, enabled);
+	}
+
+	/**
+	 * Answer if pod set/booster markers should only be displayed when the pod set/booster is selected
+	 *
+	 * @return 	true if pod set/booster markers should only be displayed when the pod set/booster is selected,
+	 * 			false if they should be displayed permanently.
+	 */
+	public final boolean isShowMarkers() {
+		return this.getBoolean(SHOW_MARKERS, false);
+	}
+
+	/**
+	 * Set whether the component preset chooser dialog should filter by fore diameter when the window is opened.
+	 * @param enabled 	true if the fore diameter filter should be enabled,
+	 * 					false if it should be disabled.
+	 */
+	public final void setMatchForeDiameter(boolean enabled) {
+		this.putBoolean(MATCH_FORE_DIAMETER, enabled);
+	}
+
+	/**
+	 * Answer if the component preset chooser dialog should filter by fore diameter when the window is opened.
+	 *
+	 * @return 	true if the fore diameter filter should be enabled,
+	 * 			false if it should be disabled.
+	 */
+	public final boolean isMatchForeDiameter() {
+		return this.getBoolean(MATCH_FORE_DIAMETER, true);
+	}
+
+	/**
+	 * Set whether the component preset chooser dialog should filter by aft diameter when the window is opened.
+	 * @param enabled 	true if the aft diameter filter should be enabled,
+	 * 					false if it should be disabled.
+	 */
+	public final void setMatchAftDiameter(boolean enabled) {
+		this.putBoolean(MATCH_AFT_DIAMETER, enabled);
+	}
+
+	/**
+	 * Answer if the component preset chooser dialog should filter by aft diameter when the window is opened.
+	 *
+	 * @return 	true if the aft diameter filter should be enabled,
+	 * 			false if it should be disabled.
+	 */
+	public final boolean isMatchAftDiameter() {
+		return this.getBoolean(MATCH_AFT_DIAMETER, true);
+	}
+
+	/**
+	 * Check whether to display the common name (false), or designation (true) in the motor selection table "Name" column
+	 * @return true to display designation, false to display common name
+	 */
+	public boolean getMotorNameColumn() {
+		return getBoolean(net.sf.openrocket.startup.Preferences.MOTOR_NAME_COLUMN, true);
+	}
+
+	/**
+	 * Set whether to display the common name, or designation in the motor selection table "Name" column
+	 * @param value if true, display designation, if false, display common name
+	 */
+	public void setMotorNameColumn(boolean value) {
+		putBoolean(net.sf.openrocket.startup.Preferences.MOTOR_NAME_COLUMN, value);
+	}
+
+	/**
+	 * Return the OpenRocket unique ID.
+	 *
+	 * @return	a random ID string that stays constant between OpenRocket executions
+	 */
+	public final String getUniqueID() {
+		String id = this.getString("id", null);
+		if (id == null) {
+			id = UniqueID.uuid();
+			this.putString("id", id);
+		}
+		return id;
+	}
+	
+	/**
+	 * Returns a limited-range integer value from the preferences.  If the value
+	 * in the preferences is negative or greater than max, then the default value
+	 * is returned.
+	 *
+	 * @param key  The preference to retrieve.
+	 * @param max  Maximum allowed value for the choice.
+	 * @param def  Default value.
+	 * @return   The preference value.
+	 */
+	public final int getChoice(String key, int max, int def) {
+		int v = this.getInt(key, def);
+		if ((v < 0) || (v > max))
+			return def;
+		return v;
+	}
+	
+	/**
+	 * Returns a limited-range double value from the preferences.  If the value
+	 * in the preferences is negative or greater than max, then the default value
+	 * is returned.
+	 *
+	 * @param key  The preference to retrieve.
+	 * @param max  Maximum allowed value for the choice.
+	 * @param def  Default value.
+	 * @return   The preference value.
+	 */
+	public final double getChoice(String key, double max, double def) {
+		double v = this.getDouble(key, def);
+		if ((v < 0) || (v > max))
+			return def;
+		return v;
+	}
+	
+	
+	/**
+	 * Helper method that puts an integer choice value into the preferences.
+	 *
+	 * @param key     the preference key.
+	 * @param value   the value to store.
+	 */
+	public final void putChoice(String key, int value) {
+		this.putInt(key, value);
+	}
+	
+	/**
+	 * Retrieve an enum value from the user preferences.
+	 *
+	 * @param <T>	the enum type
+	 * @param key	the key
+	 * @param def	the default value, cannot be null
+	 * @return		the value in the preferences, or the default value
+	 */
+	public final <T extends Enum<T>> T getEnum(String key, T def) {
+		if (def == null) {
+			throw new BugException("Default value cannot be null");
+		}
+		
+		String value = getString(key, null);
+		if (value == null) {
+			return def;
+		}
+		
+		try {
+			return Enum.valueOf(def.getDeclaringClass(), value);
+		} catch (IllegalArgumentException e) {
+			return def;
+		}
+	}
+	
+	/**
+	 * Store an enum value to the user preferences.
+	 *
+	 * @param key		the key
+	 * @param value		the value to store, or null to remove the value
+	 */
+	public final void putEnum(String key, Enum<?> value) {
+		if (value == null) {
+			putString(key, null);
+		} else {
+			putString(key, value.name());
+		}
+	}
+	
+	public Color getDefaultColor(Class<? extends RocketComponent> c) {
+		String color = get("componentColors", c, StaticFieldHolder.DEFAULT_COLORS);
+		if (color == null)
+			return Color.BLACK;
+			
+		Color clr = parseColor(color);
+		if (clr != null) {
+			return clr;
+		} else {
+			return Color.BLACK;
+		}
+	}
+	
+	public final void setDefaultColor(Class<? extends RocketComponent> c, Color color) {
+		if (color == null)
+			return;
+		putString("componentColors", c.getSimpleName(), stringifyColor(color));
+	}
+	
+	
+	/**
+	 * Retrieve a Line style for the given component.
+	 * @param c
+	 * @return
+	 */
+	public final LineStyle getDefaultLineStyle(Class<? extends RocketComponent> c) {
+		String value = get("componentStyle", c, StaticFieldHolder.DEFAULT_LINE_STYLES);
+		try {
+			return LineStyle.valueOf(value);
+		} catch (Exception e) {
+			return LineStyle.SOLID;
+		}
+	}
+	
+	/**
+	 * Set a default line style for the given component.
+	 * @param c
+	 * @param style
+	 */
+	public final void setDefaultLineStyle(Class<? extends RocketComponent> c,
+			LineStyle style) {
+		if (style == null)
+			return;
+		putString("componentStyle", c.getSimpleName(), style.name());
+	}
+	
+	/**
+	 * Get the default material type for the given component.
+	 * @param componentClass
+	 * @param type the Material.Type to return.
+	 * @return
+	 */
+	public Material getDefaultComponentMaterial(
+			Class<? extends RocketComponent> componentClass,
+			Material.Type type) {
+			
+		String material = get("componentMaterials", componentClass, null);
+		if (material != null) {
+			try {
+				Material m = Material.fromStorableString(material, false);
+				if (m.getType() == type)
+					return m;
+			} catch (IllegalArgumentException ignore) {
+			}
+		}
+		
+		switch (type) {
+		case LINE:
+			return StaticFieldHolder.DEFAULT_LINE_MATERIAL;
+		case SURFACE:
+			return StaticFieldHolder.DEFAULT_SURFACE_MATERIAL;
+		case BULK:
+			return StaticFieldHolder.DEFAULT_BULK_MATERIAL;
+		}
+		throw new IllegalArgumentException("Unknown material type: " + type);
+	}
+	
+	/**
+	 * Set the default material for a component type.
+	 * @param componentClass
+	 * @param material
+	 */
+	public void setDefaultComponentMaterial(
+			Class<? extends RocketComponent> componentClass, Material material) {
+			
+		putString("componentMaterials", componentClass.getSimpleName(),
+				material == null ? null : material.toStorableString());
+	}
+	
+	/**
+	 * get a net.sf.openrocket.util.Color object for the given key.
+	 * @param key
+	 * @param defaultValue
+	 * @return
+	 */
+	public final Color getColor(String key, Color defaultValue) {
+		Color c = parseColor(getString(key, null));
+		if (c == null) {
+			return defaultValue;
+		}
+		return c;
+	}
+	
+	/**
+	 * set a net.sf.openrocket.util.Color preference value for the given key.
+	 * @param key
+	 * @param value
+	 */
+	public final void putColor(String key, Color value) {
+		putString(key, stringifyColor(value));
+	}
+	
+	/**
+	 * Helper function to convert a string representation into a net.sf.openrocket.util.Color object.
+	 * @param color
+	 * @return
+	 */
+	protected static Color parseColor(String color) {
+		if (color == null) {
+			return null;
+		}
+		
+		String[] rgb = color.split(",");
+		if (rgb.length == 3) {
+			try {
+				int red = MathUtil.clamp(Integer.parseInt(rgb[0]), 0, 255);
+				int green = MathUtil.clamp(Integer.parseInt(rgb[1]), 0, 255);
+				int blue = MathUtil.clamp(Integer.parseInt(rgb[2]), 0, 255);
+				return new Color(red, green, blue);
+			} catch (NumberFormatException ignore) {
+			}
+		}
+		return null;
+	}
+	
+	/**
+	 * Helper function to convert a net.sf.openrocket.util.Color object into a
+	 * String before storing in a preference.
+	 * @param color
+	 * @return
+	 */
+	protected static String stringifyColor(Color color) {
+		String string = color.getRed() + "," + color.getGreen() + "," + color.getBlue();
+		return string;
+	}
+	
+	/**
+	 * Special helper function which allows for a map of default values.
+	 *
+	 * First getString(directory,componentClass.getSimpleName(), null) is invoked,
+	 * if the returned value is null, the defaultMap is consulted for a value.
+	 *
+	 * @param directory
+	 * @param componentClass
+	 * @param defaultMap
+	 * @return
+	 */
+	protected String get(String directory,
+			Class<? extends RocketComponent> componentClass,
+			Map<Class<?>, String> defaultMap) {
+			
+		// Search preferences
+		Class<?> c = componentClass;
+		while (c != null && RocketComponent.class.isAssignableFrom(c)) {
+			String value = this.getString(directory, c.getSimpleName(), null);
+			if (value != null)
+				return value;
+			c = c.getSuperclass();
+		}
+		
+		if (defaultMap == null)
+			return null;
+			
+		// Search defaults
+		c = componentClass;
+		while (RocketComponent.class.isAssignableFrom(c)) {
+			String value = defaultMap.get(c);
+			if (value != null)
+				return value;
+			c = c.getSuperclass();
+		}
+		
+		return null;
+	}
+	
+	public abstract void addUserMaterial(Material m);
+	
+	public abstract Set<Material> getUserMaterials();
+	
+	public abstract void removeUserMaterial(Material m);
+	
+	public abstract void setComponentFavorite(ComponentPreset preset, ComponentPreset.Type type, boolean favorite);
+	
+	public abstract Set<String> getComponentFavorites(ComponentPreset.Type type);
+	
+	/*
+	 * Within a holder class so they will load only when needed.
+	 */
+	private static class StaticFieldHolder {
+		private static final Material DEFAULT_LINE_MATERIAL = Databases.findMaterial(Material.Type.LINE, "Elastic cord (round 2 mm, 1/16 in)");
+		private static final Material DEFAULT_SURFACE_MATERIAL = Databases.findMaterial(Material.Type.SURFACE, "Ripstop nylon");
+		private static final Material DEFAULT_BULK_MATERIAL = Databases.findMaterial(Material.Type.BULK, "Cardboard");
+		/*
+		 * Map of default line styles
+		 */
+		
+		private static final HashMap<Class<?>, String> DEFAULT_LINE_STYLES = new HashMap<Class<?>, String>();
+		
+		static {
+			DEFAULT_LINE_STYLES.put(RocketComponent.class, LineStyle.SOLID.name());
+			DEFAULT_LINE_STYLES.put(MassObject.class, LineStyle.DASHED.name());
+		}
+		
+		private static final HashMap<Class<?>, String> DEFAULT_COLORS = new HashMap<Class<?>, String>();
+		
+		static {
+			DEFAULT_COLORS.put(BodyComponent.class, "0,0,240");
+			DEFAULT_COLORS.put(TubeFinSet.class, "0,0,200");
+			DEFAULT_COLORS.put(FinSet.class, "0,0,200");
+			DEFAULT_COLORS.put(LaunchLug.class, "0,0,180");
+			DEFAULT_COLORS.put(RailButton.class, "0,0,180");
+			DEFAULT_COLORS.put(InternalComponent.class, "170,0,100");
+			DEFAULT_COLORS.put(MassObject.class, "0,0,0");
+			DEFAULT_COLORS.put(RecoveryDevice.class, "255,0,0");
+		}
+	}
+	
+	private final List<EventListener> listeners = new ArrayList<EventListener>();
+	private final EventObject event = new EventObject(this);
+	
+	@Override
+	public void addChangeListener(StateChangeListener listener) {
+		listeners.add(listener);
+	}
+	
+	@Override
+	public void removeChangeListener(StateChangeListener listener) {
+		listeners.remove(listener);
+	}
+	
+	private void fireChangeEvent() {
+		
+		// Copy the list before iterating to prevent concurrent modification exceptions.
+		EventListener[] list = listeners.toArray(new EventListener[0]);
+		for (EventListener l : list) {
+			if (l instanceof StateChangeListener) {
+				((StateChangeListener) l).stateChanged(event);
+			}
+		}
+	}
+}