package net.sf.openrocket.gui.customexpression;

import java.awt.Point;
import java.awt.Window;
import java.awt.event.ActionEvent;
import java.awt.event.ActionListener;
import java.awt.event.KeyEvent;
import java.awt.event.MouseEvent;
import java.awt.event.MouseListener;
import java.awt.event.MouseMotionAdapter;

import javax.swing.AbstractAction;
import javax.swing.ActionMap;
import javax.swing.InputMap;
import javax.swing.JButton;
import javax.swing.JComponent;
import javax.swing.JDialog;
import javax.swing.JPanel;
import javax.swing.JScrollPane;
import javax.swing.JTable;
import javax.swing.KeyStroke;
import javax.swing.event.ListSelectionEvent;
import javax.swing.event.ListSelectionListener;

import org.slf4j.Logger;
import org.slf4j.LoggerFactory;

import net.miginfocom.swing.MigLayout;
import net.sf.openrocket.l10n.Translator;
import net.sf.openrocket.startup.Application;

public class OperatorSelector extends JDialog {
	
	private static final Translator trans = Application.getTranslator();
<<<<<<< HEAD
	private static final LogHelper log = Application.getLogger();
	
	@SuppressWarnings("unused")
=======
	private static final Logger log = LoggerFactory.getLogger(OperatorSelector.class);

>>>>>>> 657592e1
	private final Window parentWindow;
	
	private final JTable table;
	private final OperatorTableModel tableModel;
	private final ExpressionBuilderDialog parentBuilder;
	
	public OperatorSelector(Window parent, final ExpressionBuilderDialog parentBuilder) {
		
		super(parent, trans.get("CustomOperatorSelector.title"), JDialog.ModalityType.DOCUMENT_MODAL);
		
		this.parentWindow = parent;
		this.parentBuilder = parentBuilder;
		
		final JButton insertButton = new JButton(trans.get("ExpressionBuilderDialog.InsertOperator"));
		
		JPanel mainPanel = new JPanel(new MigLayout());
		
		//// Table of variables and model
		tableModel = new OperatorTableModel();
		table = new JTable(tableModel);
		
		table.setSelectionMode(javax.swing.ListSelectionModel.SINGLE_SELECTION);
		int width = table.getColumnModel().getTotalColumnWidth();
		table.getColumnModel().getColumn(0).setPreferredWidth((int) (.1 * width));
		table.getColumnModel().getColumn(1).setPreferredWidth((int) (.9 * width));
		table.setAutoCreateRowSorter(true);
		
		table.addMouseMotionListener(new MouseMotionAdapter() {
			@Override
			public void mouseMoved(MouseEvent e) {
				Point p = e.getPoint();
				int row = table.rowAtPoint(p);
				int col = table.columnAtPoint(p);
				if (col == 1 && row > -1) {
					String description = String.valueOf(table.getValueAt(row, 1));
					description = wrap(description, 60);
					table.setToolTipText(description);
				} else {
					table.setToolTipText(null);
				}
			}
		});
		
		table.addMouseListener(new MouseListener() {
			@Override
			public void mouseClicked(MouseEvent e) {
				if (e.getClickCount() == 2) {
					log.debug("Selected operator by double clicking.");
					selectOperator();
				}
			}
			
			@Override
			public void mouseEntered(MouseEvent e) {
			}
			
			@Override
			public void mouseExited(MouseEvent e) {
			}
			
			@Override
			public void mousePressed(MouseEvent e) {
			}
			
			@Override
			public void mouseReleased(MouseEvent e) {
			}
		});
		
		InputMap inputMap = table.getInputMap(JComponent.WHEN_ANCESTOR_OF_FOCUSED_COMPONENT);
		ActionMap actionMap = table.getActionMap();
		KeyStroke enter = KeyStroke.getKeyStroke(KeyEvent.VK_ENTER, 0);
		inputMap.put(enter, "select");
		actionMap.put("select", new AbstractAction() {
			@Override
			public void actionPerformed(ActionEvent arg0) {
				log.debug("Selected operator by enter key");
				selectOperator();
			}
		});
		
		JScrollPane scrollPane = new JScrollPane(table);
		table.setFillsViewportHeight(true);
		table.getSelectionModel().addListSelectionListener(new ListSelectionListener() {
			@Override
			public void valueChanged(ListSelectionEvent e) {
				if (table.getSelectedRowCount() == 1) {
					insertButton.setEnabled(true);
				}
				else {
					insertButton.setEnabled(false);
				}
			}
		});
		
		mainPanel.add(scrollPane, "wrap, push, grow");
		
		//// Cancel button
		final JButton cancelButton = new JButton(trans.get("dlg.but.cancel"));
		cancelButton.addActionListener(new ActionListener() {
			@Override
			public void actionPerformed(ActionEvent e) {
				OperatorSelector.this.dispose();
			}
		});
		mainPanel.add(cancelButton, "right, width :100:200, split 2");
		
		//// Insert button
		insertButton.addActionListener(new ActionListener() {
			@Override
			public void actionPerformed(ActionEvent e) {
				selectOperator();
			}
		});
		insertButton.setEnabled(false); // disabled by default, only enable when a variable selected
		mainPanel.add(insertButton, "right, width :100:200, wrap");
		
		this.add(mainPanel);
		this.validate();
		this.pack();
		this.setLocationByPlatform(true);
	}
	
	private void selectOperator() {
		int row = table.getSelectedRow();
		String str = table.getValueAt(row, 0).toString();
		parentBuilder.pasteIntoExpression(str);
		OperatorSelector.this.dispose();
	}
	
	
	/*
	 * Returns a word-wrapped version of given input string using HTML syntax, wrapped to len characters.
	 */
	private String wrap(String in, int len) {
		in = in.trim();
		if (in.length() < len)
			return in;
		if (in.substring(0, len).contains("\n"))
			return in.substring(0, in.indexOf("\n")).trim() + "\n\n" + wrap(in.substring(in.indexOf("\n") + 1), len);
		int place = Math.max(Math.max(in.lastIndexOf(" ", len), in.lastIndexOf("\t", len)), in.lastIndexOf("-", len));
		return "<html>" + in.substring(0, place).trim() + "<br>" + wrap(in.substring(place), len);
	}
	
}<|MERGE_RESOLUTION|>--- conflicted
+++ resolved
@@ -22,24 +22,18 @@
 import javax.swing.event.ListSelectionEvent;
 import javax.swing.event.ListSelectionListener;
 
-import org.slf4j.Logger;
-import org.slf4j.LoggerFactory;
-
 import net.miginfocom.swing.MigLayout;
 import net.sf.openrocket.l10n.Translator;
 import net.sf.openrocket.startup.Application;
 
+import org.slf4j.Logger;
+import org.slf4j.LoggerFactory;
+
 public class OperatorSelector extends JDialog {
 	
 	private static final Translator trans = Application.getTranslator();
-<<<<<<< HEAD
-	private static final LogHelper log = Application.getLogger();
+	private static final Logger log = LoggerFactory.getLogger(OperatorSelector.class);
 	
-	@SuppressWarnings("unused")
-=======
-	private static final Logger log = LoggerFactory.getLogger(OperatorSelector.class);
-
->>>>>>> 657592e1
 	private final Window parentWindow;
 	
 	private final JTable table;
