package info.openrocket.core.document;

import java.io.File;
import java.util.*;

<<<<<<< HEAD
import info.openrocket.core.file.wavefrontobj.export.OBJExportOptions;
import info.openrocket.core.material.Material;
import info.openrocket.core.preferences.ApplicationPreferences;
import info.openrocket.core.preferences.DocumentPreferences;
import info.openrocket.core.rocketcomponent.*;
import info.openrocket.core.util.StateChangeListener;
=======
>>>>>>> 29aa71f3
import org.slf4j.Logger;
import org.slf4j.LoggerFactory;

import info.openrocket.core.appearance.Appearance;
import info.openrocket.core.appearance.Decal;
import info.openrocket.core.appearance.DecalImage;
import info.openrocket.core.document.events.DocumentChangeEvent;
import info.openrocket.core.document.events.DocumentChangeListener;
import info.openrocket.core.document.events.SimulationChangeEvent;
import info.openrocket.core.file.wavefrontobj.export.OBJExportOptions;
import info.openrocket.core.logging.Markers;
import info.openrocket.core.rocketcomponent.ComponentChangeEvent;
import info.openrocket.core.rocketcomponent.ComponentChangeListener;
import info.openrocket.core.rocketcomponent.FlightConfiguration;
import info.openrocket.core.rocketcomponent.FlightConfigurationId;
import info.openrocket.core.rocketcomponent.InsideColorComponent;
import info.openrocket.core.rocketcomponent.Rocket;
import info.openrocket.core.rocketcomponent.RocketComponent;
import info.openrocket.core.simulation.FlightDataType;
import info.openrocket.core.simulation.customexpression.CustomExpression;
import info.openrocket.core.simulation.extension.SimulationExtension;
import info.openrocket.core.startup.Application;
import info.openrocket.core.startup.Preferences;
import info.openrocket.core.util.ArrayList;
import info.openrocket.core.util.ModID;
import info.openrocket.core.util.StateChangeListener;

/**
 * Class describing an entire OpenRocket document, including a rocket and
 * simulations.  The document contains:
 * <p>
 * - the rocket definition
 * - a default Configuration
 * - Simulation instances
 * - the stored file and file save information
 * - undo/redo information
 *
 * @author Sampo Niskanen <sampo.niskanen@iki.fi>
 */
public class OpenRocketDocument implements ComponentChangeListener, StateChangeListener {
	private static final Logger log = LoggerFactory.getLogger(OpenRocketDocument.class);
	private static final ApplicationPreferences prefs = Application.getPreferences();
	private final DocumentPreferences docPrefs = new DocumentPreferences();
	private final List<String> file_extensions = Arrays.asList("ork", "ork.gz", "rkt", "rkt.gz");	// Possible extensions of an OpenRocket document
	/**
	 * The minimum number of undo levels that are stored.
	 */
	public static final int UNDO_LEVELS = 50;
	/**
	 * The margin of the undo levels.  After the number of undo levels exceeds
	 * UNDO_LEVELS by this amount the undo is purged to that length.
	 */
	public static final int UNDO_MARGIN = 10;

	public static final String SIMULATION_NAME_PREFIX = "Simulation ";

	/** Whether an undo error has already been reported to the user */
	private static boolean undoErrorReported = false;

	private final Rocket rocket;

	private final ArrayList<Simulation> simulations = new ArrayList<Simulation>();
	private final ArrayList<CustomExpression> customExpressions = new ArrayList<CustomExpression>();

	// The Photo Settings will be saved in the core module as a map of key values with corresponding content
	private Map<String, String> photoSettings = new HashMap<>();

	/*
	 * The undo/redo variables and mechanism are documented in doc/undo-redo-flow.*
	 */

	/**
	 * The undo history of the rocket.   Whenever a new undo position is created while the
	 * rocket is in "dirty" state, the rocket is copied here.
	 */
	private final LinkedList<Rocket> undoHistory = new LinkedList<Rocket>();
	private final LinkedList<String> undoDescription = new LinkedList<String>();

	/**
	 * The position in the undoHistory we are currently at.  If modifications have been
	 * made to the rocket, the rocket is in "dirty" state and this points to the previous
	 * "clean" state.
	 */
	private int undoPosition = -1; // Illegal position, init in constructor

	/**
	 * The description of the next action that modifies this rocket.
	 */
	private String nextDescription = null;
	private String storedDescription = null;


	private final ArrayList<UndoRedoListener> undoRedoListeners = new ArrayList<UndoRedoListener>(2);

	private File file = null;
<<<<<<< HEAD
	private int modID = -1;
	private int savedID = -1;

=======
	private ModID modID = ModID.INVALID;
	private ModID savedID = ModID.INVALID;
	
>>>>>>> 29aa71f3
	private final StorageOptions storageOptions = new StorageOptions();
	private final OBJExportOptions objOptions;

	private final DecalRegistry decalRegistry = new DecalRegistry();

	private final List<DocumentChangeListener> listeners = new ArrayList<DocumentChangeListener>();

	/**
	 * main constructor, enable events in the rocket
	 * and initializes the document
	 * @param rocket	the rocket to be used in the document
	 */
	OpenRocketDocument(Rocket rocket) {
		this.rocket = rocket;
		rocket.setDocument(this);
		this.objOptions = prefs.loadOBJExportOptions(rocket);
		rocket.enableEvents();
		init();
	}

	/**
	 * initializes the document, clearing the undo cache and
	 * setting itself as a listener for changes in the rocket
	 */
	private void init() {
		clearUndo();
		rocket.addComponentChangeListener(this);
	}

	/**
	 * adds a customExpression into the list
	 * @param expression	the expression to be added
	 */
	public void addCustomExpression(CustomExpression expression) {
		if (customExpressions.contains(expression)) {
			log.info(Markers.USER_MARKER, "Could not add custom expression " + expression.getName() + " to document as document already has a matching expression.");
		}
		customExpressions.add(expression);
	}

	/**
	 * Removes custom expression from the document
	 * @param expression
	 */
	public void removeCustomExpression(CustomExpression expression) {
		customExpressions.remove(expression);
	}

	//TODO:LOW:this leaves the object custom expression exposed, is it supposed to be like that?
	/**
	 *
	 * @return
	 */
	public List<CustomExpression> getCustomExpressions() {
		return customExpressions;
	}

	/**
	 * @returns a set of all the flight data types defined or available in any way in the rocket document
	 */
	public Set<FlightDataType> getFlightDataTypes() {
		Set<FlightDataType> allTypes = new LinkedHashSet<FlightDataType>();

		// built in
		Collections.addAll(allTypes, FlightDataType.ALL_TYPES);

		// custom expressions
		for (CustomExpression exp : customExpressions) {
			allTypes.add(exp.getType());
		}

		// simulation listeners
		for (Simulation sim : simulations) {
			for (SimulationExtension c : sim.getSimulationExtensions()) {
				allTypes.addAll(c.getFlightDataTypes());
			}
		}

		// imported data
		/// not implemented yet


		return allTypes;
	}

	/**
	 * gets the rocket in the document
	 * @return	the rocket in the document
	 */
	public Rocket getRocket() {
		return rocket;
	}

	/**
	 * returns the selected configuration from the rocket
	 * @return	selected configuration from the rocket
	 */
	public FlightConfiguration getSelectedConfiguration() {
		return rocket.getSelectedConfiguration();
	}

	/**
	 * returns the File handler object for the document
	 * @return	the File handler object for the document
	 */
	public File getFile() {
		return file;
	}

	/**
	 * returns the File handler object for the document without the file extension (e.g. '.ork' removed)
	 * @return the File handler object for the document without the file extension
	 */
	public File getFileNoExtension() {
		if (file == null)
			return null;
		int index = file.getAbsolutePath().lastIndexOf('.');
		if (index > 0) {
			String filename = file.getAbsolutePath().substring(0, index);
			String extension = file.getAbsolutePath().substring(index + 1);
			if (file_extensions.contains(extension)) {
				return new File(filename);
			}
		}
		return file;
	}

	/**
	 * set the file handler object for the document
	 * @param file	the new file handler object
	 */
	public void setFile(File file) {
		this.file = file;
	}

	/**
	 * returns if the current rocket is saved
	 * @return	if the current rocket is saved
	 */
	public boolean isSaved() {
		return modID == savedID;
	}

	/**
	 * sets the current rocket as saved, and none if false is given
	 * @param saved	if the current rocket or none will be set to save
	 */
	public void setSaved(boolean saved) {
		if (!saved)
			this.savedID = ModID.INVALID;
		else
			this.savedID = modID;
	}

	/**
	 * Retrieve the default storage options for this document.
	 *
	 * @return	the storage options.
	 */
	public StorageOptions getDefaultStorageOptions() {
		return storageOptions;
	}

	public OBJExportOptions getDefaultOBJOptions() {
		return objOptions;
	}


	/**
	 * returns the decal list used in the document
	 * @return	the decal list registered in the document
	 */
	public Collection<DecalImage> getDecalList() {

		return decalRegistry.getDecalList();

	}

	/**
	 * returns the number of times the given decal was used
	 * @param img	the decal to be counted
	 * @return		the number of times
	 */
	public int countDecalUsage(DecalImage img) {
		int count = 0;

		Iterator<RocketComponent> it = rocket.iterator();
		while (it.hasNext()) {
			RocketComponent c = it.next();
			if (hasDecal(c, img))
				count++;
			else if (hasDecalInside(c, img))
				count++;
		}
		return count;
	}

	//TODO: LOW: move this method to rocketComponent, Appearance and decal
	//I see 3 layers of object accessed, seems unsafe
	/**
	 * checks if a rocket component has the given decalImage
	 * @param comp	the RocketComponent to be searched
	 * @param img	the DecalImage to be checked
	 * @return	if the comp has img
	 */
	private boolean hasDecal(RocketComponent comp, DecalImage img){
		Appearance a = comp.getAppearance();
		if(a == null)
			return false;
		Decal d = a.getTexture();
		if(d == null)
			return false;
		if(img.equals(d.getImage()))
			return true;
		return false;
	}

	//TODO: LOW: move this method to rocketComponent, Appearance and decal
	//I see 3 layers of object accessed, seems unsafe
	/**
	 * checks if a rocket component has the given inside decalImage
	 * @param comp	the RocketComponent to be searched
	 * @param img	the DecalImage to be checked
	 * @return	if the comp has img
	 */
	private boolean hasDecalInside(RocketComponent comp, DecalImage img) {
		if (comp instanceof InsideColorComponent) {
			Appearance a = ((InsideColorComponent)comp).getInsideColorComponentHandler().getInsideAppearance();
			if (a == null)
				return false;
			Decal d = a.getTexture();
			if (d == null)
				return false;
			if (img.equals(d.getImage()))
				return true;
			return false;
		}
		return false;
	}

	/**
	 * gets a unique identification for the given decal
	 * @param img	the decal to be made unique
	 * @return		the new unique decal
	 */
	public DecalImage makeUniqueDecal(DecalImage img) {
		if (countDecalUsage(img) <= 1) {
			return img;
		}
		return decalRegistry.makeUniqueImage(img);
	}

	/**
	 * gets the decal image from an attachment
	 * @param a	the attachment
	 * @return	the image from the attachment
	 */
	public DecalImage getDecalImage(Attachment a) {
		return decalRegistry.getDecalImage(a);
	}

	/**
	 * gets a list of simulations in the document
	 * @return	the simulations in the document
	 */
	public List<Simulation> getSimulations() {
		return simulations.clone();
	}

	/**
	 * gets the number of simulations in the document
	 * @return	the number of simulations in the document
	 */
	public int getSimulationCount() {
		return simulations.size();
	}

	/**
	 * the the Nth simulation from the document
	 * @param n	simulation index
	 * @return	the Nth simulation from the document, null if there's none
	 */
	public Simulation getSimulation(int n) {
		return simulations.get(n);
	}

	/**
	 * gets the index of the given simulation
	 * @param simulation	the simulation being searched
	 * @return				the index of the simulation in the document
	 */
	public int getSimulationIndex(Simulation simulation) {
		return simulations.indexOf(simulation);
	}

	/**
	 * adds simulation into the document
	 * fires document change event
	 * @param simulation	the simulation to be added
	 */
	public void addSimulation(Simulation simulation) {
		addSimulation(simulation, simulations.size());
	}

	/**
	 * adds the simulation to the Nth index, overwriting if there is already one
	 * fires change document event
	 * @param simulation	the simulation to be added
	 * @param n				the index to be added
	 */
	public void addSimulation(Simulation simulation, int n) {
		simulations.add(n, simulation);
		FlightConfigurationId simId = simulation.getId();
		if( !rocket.containsFlightConfigurationID( simId )){
			rocket.createFlightConfiguration(simId);
		}
		fireDocumentChangeEvent(new SimulationChangeEvent(simulation));
	}

	/**
	 * removes the specific simulation from the list
	 * @param simulation	the simulation to be removed
	 */
	public void removeSimulation(Simulation simulation) {
		simulations.remove(simulation);
		fireDocumentChangeEvent(new SimulationChangeEvent(simulation));
	}

	/**
	 * removes the Nth simulation from the document
	 * fires document change event
	 * @param n	the Nth simulation
	 * @return	the removed simulation
	 */
	public Simulation removeSimulation(int n) {
		Simulation simulation = simulations.remove(n);
		fireDocumentChangeEvent(new SimulationChangeEvent(simulation));
		return simulation;
	}

	/**
	 * removes the flight configuration and simulation with the specific id
	 * @param configId
	 */
	public void removeFlightConfigurationAndSimulations(FlightConfigurationId configId) {
		if (configId == null) {
			return;
		}
		removeSimulations(configId);
		rocket.removeFlightConfiguration(configId);
	}

	/**
	 * removes all simulations with the specific configId
	 * @param configId	the Flight Configuration Id that dictates which simulations should be removed
	 */
	private void removeSimulations(FlightConfigurationId configId) {
		for (Simulation s : getSimulations()) {
			// Assumes modifiable collection - which it is
			if (configId.equals(s.getId())) {
				removeSimulation(s);
			}
		}
	}


	/**
	 * Return a unique name suitable for the next simulation.  The name begins
	 * with {@link #SIMULATION_NAME_PREFIX} and has a unique number larger than any
	 * previous simulation.
	 *
	 * @return	the new name.
	 */
	public String getNextSimulationName() {
		// Generate unique name for the simulation
		int maxValue = 0;
		for (Simulation s : simulations) {
			String name = s.getName();
			if (name.startsWith(SIMULATION_NAME_PREFIX)) {
				try {
					maxValue = Math.max(maxValue,
							Integer.parseInt(name.substring(SIMULATION_NAME_PREFIX.length())));
				} catch (NumberFormatException ignore) {
				}
			}
		}
		return SIMULATION_NAME_PREFIX + (maxValue + 1);
	}


	/**
	 * Adds an undo point at this position.  This method should be called *before* any
	 * action that is to be undoable.  All actions after the call will be undone by a
	 * single "Undo" action.
	 * <p>
	 * The description should be a short, descriptive string of the actions that will
	 * follow.  This is shown to the user e.g. in the Edit-menu, for example
	 * "Undo (Modify body tube)".  If the actions are not known (in general should not
	 * be the case!) description may be null.
	 * <p>
	 * If this method is called successively without any change events occurring between the
	 * calls, only the last call will have any effect.
	 *
	 * @param description A short description of the following actions.
	 */
	public void addUndoPosition(String description) {

		checkDescription(description);

		// Check whether modifications have been done since last call
		if(isCheckNoModification(description))
			return;
		log.info("Adding undo position '" + description + "' to " + this + ", document is in unclean state");
		checkUndoPositionConsistency();
		addStateToUndoHistory(description);

		maintainMaximumUndoSize();
	}

	/**
	 *
	 */
	private void maintainMaximumUndoSize() {
		if (undoHistory.size() > UNDO_LEVELS + UNDO_MARGIN && undoPosition > UNDO_MARGIN) {
			for (int i = 0; i < UNDO_MARGIN; i++) {
				undoHistory.removeFirst();
				undoDescription.removeFirst();
				undoPosition--;
			}
		}
	}

	/**
	 * @param description
	 */
	private void addStateToUndoHistory(String description) {
		// Add the current state to the undo history
		undoHistory.add(rocket.copyWithOriginalID());
		undoDescription.add(null);
		nextDescription = description;
		undoPosition++;
	}

	/**
	 * checks if there was or not modification, and logs
	 *
	 * @param description	the description to be used in the log
	 * @return	if there was or not modification
	 */
	private boolean isCheckNoModification(String description){
		if (isCleanState()) {
			// No modifications
			log.info("Adding undo position '" + description + "' to " + this + ", document was in clean state");
			nextDescription = description;
			return true;
		}
		return false;
	}

	/**
	 * checks if the document already has a stored undo description
	 * logs if it has
	 *
	 * @param description	undo description to be logged
	 */
	private void checkDescription(String description) {
		if (storedDescription != null) {
			logUndoError("addUndoPosition called while storedDescription=" + storedDescription +
					" description=" + description);
		}
	}

	/**
	 * If modifications have been made to the rocket.  We should be at the end of the
	 * undo history, but check for consistency and try to recover.
	 */
	private void checkUndoPositionConsistency() {
		if (undoPosition != undoHistory.size() - 1) {
			logUndoError("undo position inconsistency");
		}
		removeRedoInfo();
	}


	/**
	 * Start a time-limited undoable operation.  After the operation {@link #stopUndo()}
	 * must be called, which will restore the previous undo description into effect.
	 * Only one level of start-stop undo descriptions is supported, i.e. start-stop
	 * undo cannot be nested, and no other undo operations may be called between
	 * the start and stop calls.
	 *
	 * @param description	Description of the following undoable operations.
	 */
	public void startUndo(String description) {
		if (storedDescription != null) {
			logUndoError("startUndo called while storedDescription=" + storedDescription +
					" description=" + description);
		}
		log.info("Starting time-limited undoable operation '" + description + "' for " + this);
		String store = nextDescription;
		addUndoPosition(description);
		storedDescription = store;
	}

	/**
	 * End the previous time-limited undoable operation.  This must be called after
	 * {@link #startUndo(String)} has been called before any other undo operations are
	 * performed.
	 */
	public void stopUndo() {
		log.info("Ending time-limited undoable operation for " + this + " nextDescription=" +
				nextDescription + "	storedDescription=" + storedDescription);
		String stored = storedDescription;
		storedDescription = null;
		addUndoPosition(stored);
	}


	/**
	 * Clear the undo history.
	 */
	public void clearUndo() {
		//log.info("Clearing undo history of " + this);
		undoHistory.clear();
		undoDescription.clear();

		undoHistory.add(rocket.copyWithOriginalID());
		undoDescription.add(null);
		undoPosition = 0;

		fireUndoRedoChangeEvent();
	}


	@Override
	public void componentChanged(ComponentChangeEvent e) {

		if (!e.isUndoChange()) {
			if (undoPosition < undoHistory.size() - 1) {
				log.info("Rocket changed while in undo history, removing redo information for " + this +
						" undoPosition=" + undoPosition + " undoHistory.size=" + undoHistory.size() +
						" isClean=" + isCleanState());
			}
			removeRedoInfo();
			setLatestDescription();
		}

		fireUndoRedoChangeEvent();
		fireDocumentChangeEvent(new DocumentChangeEvent(e.getSource()));
	}

	@Override
	public void stateChanged(EventObject e) {
		modID = new ModID();
		fireDocumentChangeEvent(new DocumentChangeEvent(e.getSource()));
	}

	/**
	 * Sets the latest description
	 */
	private void setLatestDescription() {
		undoDescription.set(undoPosition, nextDescription);
	}

	/**
	 * Removes any redo information if available
	 */
	private void removeRedoInfo() {
		while (undoPosition < undoHistory.size() - 1) {
			undoHistory.removeLast();
			undoDescription.removeLast();
		}
	}


	/**
	 * Return whether undo action is available.
	 * @return	<code>true</code> if undo can be performed
	 */
	public boolean isUndoAvailable() {
		if (undoPosition > 0)
			return true;

		return !isCleanState();
	}

	/**
	 * Return the description of what action would be undone if undo is called.
	 * @return	the description what would be undone, or <code>null</code> if description unavailable.
	 */
	public String getUndoDescription() {
		if (!isUndoAvailable())
			return null;

		if (isCleanState()) {
			return undoDescription.get(undoPosition - 1);
		} else {
			return undoDescription.get(undoPosition);
		}
	}


	/**
	 * Return whether redo action is available.
	 * @return	<code>true</code> if redo can be performed
	 */
	public boolean isRedoAvailable() {
		return undoPosition < undoHistory.size() - 1;
	}

	/**
	 * Return the description of what action would be redone if redo is called.
	 * @return	the description of what would be redone, or <code>null</code> if description unavailable.
	 */
	public String getRedoDescription() {
		if (!isRedoAvailable())
			return null;

		return undoDescription.get(undoPosition);
	}


	/**
	 * Perform undo operation on the rocket.
	 */
	public void undo() {
		log.info("Performing undo for " + this + " undoPosition=" + undoPosition +
				" undoHistory.size=" + undoHistory.size() + " isClean=" + isCleanState());
		if (!isUndoAvailable()) {
			logUndoError("Undo not available");
			fireUndoRedoChangeEvent();
			return;
		}
		if (storedDescription != null) {
			logUndoError("undo() called with storedDescription=" + storedDescription);
		}

		// Update history position

		if (isCleanState()) {
			// We are in a clean state, simply move backwards in history
			undoPosition--;
		} else {
			if (undoPosition != undoHistory.size() - 1) {
				logUndoError("undo position inconsistency");
			}
			// Modifications have been made, save the state and restore previous state
			undoHistory.add(rocket.copyWithOriginalID());
			undoDescription.add(null);
		}

		rocket.checkComponentStructure();
		rocket.loadFrom(undoHistory.get(undoPosition));
		rocket.checkComponentStructure();
	}


	/**
	 * Perform redo operation on the rocket.
	 */
	public void redo() {
		log.info("Performing redo for " + this + " undoPosition=" + undoPosition +
				" undoHistory.size=" + undoHistory.size() + " isClean=" + isCleanState());
		if (!isRedoAvailable()) {
			logUndoError("Redo not available");
			fireUndoRedoChangeEvent();
			return;
		}
		if (storedDescription != null) {
			logUndoError("redo() called with storedDescription=" + storedDescription);
		}

		undoPosition++;

		rocket.loadFrom(undoHistory.get(undoPosition).copyWithOriginalID());
	}


	private boolean isCleanState() {
		return rocket.getModID() == undoHistory.get(undoPosition).getModID();
	}


	/**
	 * Log a non-fatal undo/redo error or inconsistency.  Reports it to the user the first
	 * time it occurs, but not on subsequent times.  Logs automatically the undo system state.
	 */
	private void logUndoError(String error) {
		log.error(error + ": this=" + this + " undoPosition=" + undoPosition +
				" undoHistory.size=" + undoHistory.size() + " isClean=" + isCleanState() +
				" nextDescription=" + nextDescription + " storedDescription=" + storedDescription,
				new Throwable());

		if (!undoErrorReported) {
			undoErrorReported = true;
			Application.getExceptionHandler().handleErrorCondition("Undo/Redo error: " + error);
		}
	}



	/**
	 * Return a copy of this document.  The rocket is copied with original ID's, the default
	 * motor configuration ID is maintained and the simulations are copied to the new rocket.
	 * No undo/redo information or file storage information is maintained.
	 *
	 * This function is used from the Optimization routine to store alternatives of the same rocket.
	 * For now we can assume that the copy returned does not have any of the attachment factories in place.
	 *
	 * @return	a copy of this document.
	 */
	public OpenRocketDocument copy() {
		Rocket rocketCopy = rocket.copyWithOriginalID();
		OpenRocketDocument documentCopy = OpenRocketDocumentFactory.createDocumentFromRocket(rocketCopy);

		for (Simulation s : simulations) {
			documentCopy.addSimulation(s.duplicateSimulation(rocketCopy));
		}
		return documentCopy;
	}



	///////  Listeners

	public void addUndoRedoListener(UndoRedoListener listener) {
		undoRedoListeners.add(listener);
	}

	public void removeUndoRedoListener(UndoRedoListener listener) {
		undoRedoListeners.remove(listener);
	}


	private void fireUndoRedoChangeEvent() {
		UndoRedoListener[] array = undoRedoListeners.toArray(new UndoRedoListener[0]);
		for (UndoRedoListener l : array) {
			l.setAllValues();
		}

	}

	public void addDocumentChangeListener(DocumentChangeListener listener) {
		listeners.add(listener);
	}

	public void removeDocumentChangeListener(DocumentChangeListener listener) {
		listeners.remove(listener);
	}

	public void fireDocumentChangeEvent(DocumentChangeEvent event) {
		DocumentChangeListener[] array = listeners.toArray(new DocumentChangeListener[0]);
		for (DocumentChangeListener l : array) {
			l.documentChanged(event);
		}
	}

	public void fireDocumentSavingEvent(DocumentChangeEvent event) {
		DocumentChangeListener[] array = listeners.toArray(new DocumentChangeListener[0]);
		for (DocumentChangeListener l : array) {
			l.documentSaving(event);
		}
	}

	public String toSimulationDetail(){
		StringBuilder str = new StringBuilder();
		str.append(">> Dumping simulation list:\n");
		int simNum = 0;
		for( Simulation s : this.simulations ){
			str.append(String.format("    [%d] %s (%s) \n", simNum, s.getName(), s.getId().toShortKey() ));
			simNum++;
		}

		return str.toString();
	}

	public Map<String, String> getPhotoSettings() {
		return photoSettings;
	}

	public void setPhotoSettings(Map<String, String> photoSettings) {
		this.photoSettings = photoSettings;
	}

	public DocumentPreferences getDocumentPreferences() {
		return docPrefs;
	}

	/**
	 * Load all materials that are user-defined and document materials to the document material database.
	 */
	public void reloadDocumentMaterials() {
		for (RocketComponent c : getRocket()) {
			List<Material> materials = c.getAllMaterials();
			if (materials == null) {
				continue;
			}
			for (Material m : materials) {
				if (m.isUserDefined() && m.isDocumentMaterial()) {
					getDocumentPreferences().addMaterial(m);
				}
			}
		}
	}
}<|MERGE_RESOLUTION|>--- conflicted
+++ resolved
@@ -3,15 +3,12 @@
 import java.io.File;
 import java.util.*;
 
-<<<<<<< HEAD
 import info.openrocket.core.file.wavefrontobj.export.OBJExportOptions;
 import info.openrocket.core.material.Material;
 import info.openrocket.core.preferences.ApplicationPreferences;
 import info.openrocket.core.preferences.DocumentPreferences;
 import info.openrocket.core.rocketcomponent.*;
 import info.openrocket.core.util.StateChangeListener;
-=======
->>>>>>> 29aa71f3
 import org.slf4j.Logger;
 import org.slf4j.LoggerFactory;
 
@@ -34,7 +31,6 @@
 import info.openrocket.core.simulation.customexpression.CustomExpression;
 import info.openrocket.core.simulation.extension.SimulationExtension;
 import info.openrocket.core.startup.Application;
-import info.openrocket.core.startup.Preferences;
 import info.openrocket.core.util.ArrayList;
 import info.openrocket.core.util.ModID;
 import info.openrocket.core.util.StateChangeListener;
@@ -48,7 +44,7 @@
  * - Simulation instances
  * - the stored file and file save information
  * - undo/redo information
- *
+ * 
  * @author Sampo Niskanen <sampo.niskanen@iki.fi>
  */
 public class OpenRocketDocument implements ComponentChangeListener, StateChangeListener {
@@ -61,71 +57,65 @@
 	 */
 	public static final int UNDO_LEVELS = 50;
 	/**
-	 * The margin of the undo levels.  After the number of undo levels exceeds
+	 * The margin of the undo levels.  After the number of undo levels exceeds 
 	 * UNDO_LEVELS by this amount the undo is purged to that length.
 	 */
 	public static final int UNDO_MARGIN = 10;
-
+	
 	public static final String SIMULATION_NAME_PREFIX = "Simulation ";
-
+	
 	/** Whether an undo error has already been reported to the user */
 	private static boolean undoErrorReported = false;
-
+	
 	private final Rocket rocket;
-
+	
 	private final ArrayList<Simulation> simulations = new ArrayList<Simulation>();
 	private final ArrayList<CustomExpression> customExpressions = new ArrayList<CustomExpression>();
 
 	// The Photo Settings will be saved in the core module as a map of key values with corresponding content
 	private Map<String, String> photoSettings = new HashMap<>();
-
+	
 	/*
 	 * The undo/redo variables and mechanism are documented in doc/undo-redo-flow.*
 	 */
-
-	/**
+	
+	/** 
 	 * The undo history of the rocket.   Whenever a new undo position is created while the
 	 * rocket is in "dirty" state, the rocket is copied here.
 	 */
 	private final LinkedList<Rocket> undoHistory = new LinkedList<Rocket>();
 	private final LinkedList<String> undoDescription = new LinkedList<String>();
-
+	
 	/**
 	 * The position in the undoHistory we are currently at.  If modifications have been
 	 * made to the rocket, the rocket is in "dirty" state and this points to the previous
 	 * "clean" state.
 	 */
 	private int undoPosition = -1; // Illegal position, init in constructor
-
+	
 	/**
 	 * The description of the next action that modifies this rocket.
 	 */
 	private String nextDescription = null;
 	private String storedDescription = null;
-
-
+	
+	
 	private final ArrayList<UndoRedoListener> undoRedoListeners = new ArrayList<UndoRedoListener>(2);
-
+	
 	private File file = null;
-<<<<<<< HEAD
-	private int modID = -1;
-	private int savedID = -1;
-
-=======
 	private ModID modID = ModID.INVALID;
 	private ModID savedID = ModID.INVALID;
 	
->>>>>>> 29aa71f3
 	private final StorageOptions storageOptions = new StorageOptions();
 	private final OBJExportOptions objOptions;
 
 	private final DecalRegistry decalRegistry = new DecalRegistry();
-
+	
 	private final List<DocumentChangeListener> listeners = new ArrayList<DocumentChangeListener>();
-
-	/**
-	 * main constructor, enable events in the rocket
-	 * and initializes the document
+	
+	/**
+	 * main constructor, enable events in the rocket 
+	 * and initializes the document 
 	 * @param rocket	the rocket to be used in the document
 	 */
 	OpenRocketDocument(Rocket rocket) {
@@ -135,7 +125,7 @@
 		rocket.enableEvents();
 		init();
 	}
-
+	
 	/**
 	 * initializes the document, clearing the undo cache and
 	 * setting itself as a listener for changes in the rocket
@@ -144,7 +134,7 @@
 		clearUndo();
 		rocket.addComponentChangeListener(this);
 	}
-
+	
 	/**
 	 * adds a customExpression into the list
 	 * @param expression	the expression to be added
@@ -152,10 +142,10 @@
 	public void addCustomExpression(CustomExpression expression) {
 		if (customExpressions.contains(expression)) {
 			log.info(Markers.USER_MARKER, "Could not add custom expression " + expression.getName() + " to document as document already has a matching expression.");
-		}
+		} 
 		customExpressions.add(expression);
 	}
-
+	
 	/**
 	 * Removes custom expression from the document
 	 * @param expression
@@ -163,44 +153,44 @@
 	public void removeCustomExpression(CustomExpression expression) {
 		customExpressions.remove(expression);
 	}
-
+	
 	//TODO:LOW:this leaves the object custom expression exposed, is it supposed to be like that?
 	/**
-	 *
+	 * 
 	 * @return
 	 */
 	public List<CustomExpression> getCustomExpressions() {
 		return customExpressions;
 	}
-
+	
 	/**
 	 * @returns a set of all the flight data types defined or available in any way in the rocket document
 	 */
 	public Set<FlightDataType> getFlightDataTypes() {
 		Set<FlightDataType> allTypes = new LinkedHashSet<FlightDataType>();
-
+		
 		// built in
 		Collections.addAll(allTypes, FlightDataType.ALL_TYPES);
-
+		
 		// custom expressions
 		for (CustomExpression exp : customExpressions) {
 			allTypes.add(exp.getType());
 		}
-
+		
 		// simulation listeners
 		for (Simulation sim : simulations) {
 			for (SimulationExtension c : sim.getSimulationExtensions()) {
 				allTypes.addAll(c.getFlightDataTypes());
 			}
 		}
-
+		
 		// imported data
 		/// not implemented yet
-
-
+		
+		
 		return allTypes;
 	}
-
+	
 	/**
 	 * gets the rocket in the document
 	 * @return	the rocket in the document
@@ -208,7 +198,7 @@
 	public Rocket getRocket() {
 		return rocket;
 	}
-
+	
 	/**
 	 * returns the selected configuration from the rocket
 	 * @return	selected configuration from the rocket
@@ -216,7 +206,7 @@
 	public FlightConfiguration getSelectedConfiguration() {
 		return rocket.getSelectedConfiguration();
 	}
-
+	
 	/**
 	 * returns the File handler object for the document
 	 * @return	the File handler object for the document
@@ -242,7 +232,7 @@
 		}
 		return file;
 	}
-
+	
 	/**
 	 * set the file handler object for the document
 	 * @param file	the new file handler object
@@ -250,7 +240,7 @@
 	public void setFile(File file) {
 		this.file = file;
 	}
-
+	
 	/**
 	 * returns if the current rocket is saved
 	 * @return	if the current rocket is saved
@@ -258,7 +248,7 @@
 	public boolean isSaved() {
 		return modID == savedID;
 	}
-
+	
 	/**
 	 * sets the current rocket as saved, and none if false is given
 	 * @param saved	if the current rocket or none will be set to save
@@ -269,7 +259,7 @@
 		else
 			this.savedID = modID;
 	}
-
+	
 	/**
 	 * Retrieve the default storage options for this document.
 	 *
@@ -283,25 +273,25 @@
 		return objOptions;
 	}
 
-
+	
 	/**
 	 * returns the decal list used in the document
 	 * @return	the decal list registered in the document
 	 */
 	public Collection<DecalImage> getDecalList() {
-
+		
 		return decalRegistry.getDecalList();
-
-	}
-
+		
+	}
+	
 	/**
 	 * returns the number of times the given decal was used
 	 * @param img	the decal to be counted
-	 * @return		the number of times
+	 * @return		the number of times 
 	 */
 	public int countDecalUsage(DecalImage img) {
 		int count = 0;
-
+		
 		Iterator<RocketComponent> it = rocket.iterator();
 		while (it.hasNext()) {
 			RocketComponent c = it.next();
@@ -312,7 +302,7 @@
 		}
 		return count;
 	}
-
+	
 	//TODO: LOW: move this method to rocketComponent, Appearance and decal
 	//I see 3 layers of object accessed, seems unsafe
 	/**
@@ -355,7 +345,7 @@
 		}
 		return false;
 	}
-
+	
 	/**
 	 * gets a unique identification for the given decal
 	 * @param img	the decal to be made unique
@@ -367,7 +357,7 @@
 		}
 		return decalRegistry.makeUniqueImage(img);
 	}
-
+	
 	/**
 	 * gets the decal image from an attachment
 	 * @param a	the attachment
@@ -376,7 +366,7 @@
 	public DecalImage getDecalImage(Attachment a) {
 		return decalRegistry.getDecalImage(a);
 	}
-
+	
 	/**
 	 * gets a list of simulations in the document
 	 * @return	the simulations in the document
@@ -384,7 +374,7 @@
 	public List<Simulation> getSimulations() {
 		return simulations.clone();
 	}
-
+	
 	/**
 	 * gets the number of simulations in the document
 	 * @return	the number of simulations in the document
@@ -392,7 +382,7 @@
 	public int getSimulationCount() {
 		return simulations.size();
 	}
-
+	
 	/**
 	 * the the Nth simulation from the document
 	 * @param n	simulation index
@@ -401,7 +391,7 @@
 	public Simulation getSimulation(int n) {
 		return simulations.get(n);
 	}
-
+	
 	/**
 	 * gets the index of the given simulation
 	 * @param simulation	the simulation being searched
@@ -410,7 +400,7 @@
 	public int getSimulationIndex(Simulation simulation) {
 		return simulations.indexOf(simulation);
 	}
-
+	
 	/**
 	 * adds simulation into the document
 	 * fires document change event
@@ -419,7 +409,7 @@
 	public void addSimulation(Simulation simulation) {
 		addSimulation(simulation, simulations.size());
 	}
-
+	
 	/**
 	 * adds the simulation to the Nth index, overwriting if there is already one
 	 * fires change document event
@@ -434,7 +424,7 @@
 		}
 		fireDocumentChangeEvent(new SimulationChangeEvent(simulation));
 	}
-
+	
 	/**
 	 * removes the specific simulation from the list
 	 * @param simulation	the simulation to be removed
@@ -443,7 +433,7 @@
 		simulations.remove(simulation);
 		fireDocumentChangeEvent(new SimulationChangeEvent(simulation));
 	}
-
+	
 	/**
 	 * removes the Nth simulation from the document
 	 * fires document change event
@@ -455,7 +445,7 @@
 		fireDocumentChangeEvent(new SimulationChangeEvent(simulation));
 		return simulation;
 	}
-
+	
 	/**
 	 * removes the flight configuration and simulation with the specific id
 	 * @param configId
@@ -480,13 +470,13 @@
 			}
 		}
 	}
-
-
+	
+	
 	/**
 	 * Return a unique name suitable for the next simulation.  The name begins
 	 * with {@link #SIMULATION_NAME_PREFIX} and has a unique number larger than any
 	 * previous simulation.
-	 *
+	 * 
 	 * @return	the new name.
 	 */
 	public String getNextSimulationName() {
@@ -504,39 +494,39 @@
 		}
 		return SIMULATION_NAME_PREFIX + (maxValue + 1);
 	}
-
-
+	
+	
 	/**
 	 * Adds an undo point at this position.  This method should be called *before* any
-	 * action that is to be undoable.  All actions after the call will be undone by a
+	 * action that is to be undoable.  All actions after the call will be undone by a 
 	 * single "Undo" action.
 	 * <p>
-	 * The description should be a short, descriptive string of the actions that will
-	 * follow.  This is shown to the user e.g. in the Edit-menu, for example
+	 * The description should be a short, descriptive string of the actions that will 
+	 * follow.  This is shown to the user e.g. in the Edit-menu, for example 
 	 * "Undo (Modify body tube)".  If the actions are not known (in general should not
 	 * be the case!) description may be null.
 	 * <p>
 	 * If this method is called successively without any change events occurring between the
 	 * calls, only the last call will have any effect.
-	 *
+	 * 
 	 * @param description A short description of the following actions.
 	 */
 	public void addUndoPosition(String description) {
-
+		
 		checkDescription(description);
-
+		
 		// Check whether modifications have been done since last call
 		if(isCheckNoModification(description))
 			return;
 		log.info("Adding undo position '" + description + "' to " + this + ", document is in unclean state");
 		checkUndoPositionConsistency();
 		addStateToUndoHistory(description);
-
+		
 		maintainMaximumUndoSize();
 	}
 
 	/**
-	 *
+	 * 
 	 */
 	private void maintainMaximumUndoSize() {
 		if (undoHistory.size() > UNDO_LEVELS + UNDO_MARGIN && undoPosition > UNDO_MARGIN) {
@@ -561,7 +551,7 @@
 
 	/**
 	 * checks if there was or not modification, and logs
-	 *
+	 * 
 	 * @param description	the description to be used in the log
 	 * @return	if there was or not modification
 	 */
@@ -574,11 +564,11 @@
 		}
 		return false;
 	}
-
+	
 	/**
 	 * checks if the document already has a stored undo description
 	 * logs if it has
-	 *
+	 * 
 	 * @param description	undo description to be logged
 	 */
 	private void checkDescription(String description) {
@@ -598,15 +588,15 @@
 		}
 		removeRedoInfo();
 	}
-
-
+	
+	
 	/**
 	 * Start a time-limited undoable operation.  After the operation {@link #stopUndo()}
 	 * must be called, which will restore the previous undo description into effect.
 	 * Only one level of start-stop undo descriptions is supported, i.e. start-stop
 	 * undo cannot be nested, and no other undo operations may be called between
 	 * the start and stop calls.
-	 *
+	 * 
 	 * @param description	Description of the following undoable operations.
 	 */
 	public void startUndo(String description) {
@@ -619,7 +609,7 @@
 		addUndoPosition(description);
 		storedDescription = store;
 	}
-
+	
 	/**
 	 * End the previous time-limited undoable operation.  This must be called after
 	 * {@link #startUndo(String)} has been called before any other undo operations are
@@ -632,8 +622,8 @@
 		storedDescription = null;
 		addUndoPosition(stored);
 	}
-
-
+	
+	
 	/**
 	 * Clear the undo history.
 	 */
@@ -641,18 +631,18 @@
 		//log.info("Clearing undo history of " + this);
 		undoHistory.clear();
 		undoDescription.clear();
-
+		
 		undoHistory.add(rocket.copyWithOriginalID());
 		undoDescription.add(null);
 		undoPosition = 0;
-
+		
 		fireUndoRedoChangeEvent();
 	}
-
-
+	
+	
 	@Override
 	public void componentChanged(ComponentChangeEvent e) {
-
+		
 		if (!e.isUndoChange()) {
 			if (undoPosition < undoHistory.size() - 1) {
 				log.info("Rocket changed while in undo history, removing redo information for " + this +
@@ -662,7 +652,7 @@
 			removeRedoInfo();
 			setLatestDescription();
 		}
-
+		
 		fireUndoRedoChangeEvent();
 		fireDocumentChangeEvent(new DocumentChangeEvent(e.getSource()));
 	}
@@ -689,8 +679,8 @@
 			undoDescription.removeLast();
 		}
 	}
-
-
+	
+	
 	/**
 	 * Return whether undo action is available.
 	 * @return	<code>true</code> if undo can be performed
@@ -698,10 +688,10 @@
 	public boolean isUndoAvailable() {
 		if (undoPosition > 0)
 			return true;
-
+		
 		return !isCleanState();
 	}
-
+	
 	/**
 	 * Return the description of what action would be undone if undo is called.
 	 * @return	the description what would be undone, or <code>null</code> if description unavailable.
@@ -709,15 +699,15 @@
 	public String getUndoDescription() {
 		if (!isUndoAvailable())
 			return null;
-
+		
 		if (isCleanState()) {
 			return undoDescription.get(undoPosition - 1);
 		} else {
 			return undoDescription.get(undoPosition);
 		}
 	}
-
-
+	
+	
 	/**
 	 * Return whether redo action is available.
 	 * @return	<code>true</code> if redo can be performed
@@ -725,7 +715,7 @@
 	public boolean isRedoAvailable() {
 		return undoPosition < undoHistory.size() - 1;
 	}
-
+	
 	/**
 	 * Return the description of what action would be redone if redo is called.
 	 * @return	the description of what would be redone, or <code>null</code> if description unavailable.
@@ -733,11 +723,11 @@
 	public String getRedoDescription() {
 		if (!isRedoAvailable())
 			return null;
-
+		
 		return undoDescription.get(undoPosition);
 	}
-
-
+	
+	
 	/**
 	 * Perform undo operation on the rocket.
 	 */
@@ -752,9 +742,9 @@
 		if (storedDescription != null) {
 			logUndoError("undo() called with storedDescription=" + storedDescription);
 		}
-
+		
 		// Update history position
-
+		
 		if (isCleanState()) {
 			// We are in a clean state, simply move backwards in history
 			undoPosition--;
@@ -766,13 +756,13 @@
 			undoHistory.add(rocket.copyWithOriginalID());
 			undoDescription.add(null);
 		}
-
+		
 		rocket.checkComponentStructure();
 		rocket.loadFrom(undoHistory.get(undoPosition));
 		rocket.checkComponentStructure();
 	}
-
-
+	
+	
 	/**
 	 * Perform redo operation on the rocket.
 	 */
@@ -787,20 +777,20 @@
 		if (storedDescription != null) {
 			logUndoError("redo() called with storedDescription=" + storedDescription);
 		}
-
+		
 		undoPosition++;
-
+		
 		rocket.loadFrom(undoHistory.get(undoPosition).copyWithOriginalID());
 	}
-
-
+	
+	
 	private boolean isCleanState() {
 		return rocket.getModID() == undoHistory.get(undoPosition).getModID();
 	}
-
-
-	/**
-	 * Log a non-fatal undo/redo error or inconsistency.  Reports it to the user the first
+	
+	
+	/**
+	 * Log a non-fatal undo/redo error or inconsistency.  Reports it to the user the first 
 	 * time it occurs, but not on subsequent times.  Logs automatically the undo system state.
 	 */
 	private void logUndoError(String error) {
@@ -808,64 +798,64 @@
 				" undoHistory.size=" + undoHistory.size() + " isClean=" + isCleanState() +
 				" nextDescription=" + nextDescription + " storedDescription=" + storedDescription,
 				new Throwable());
-
+		
 		if (!undoErrorReported) {
 			undoErrorReported = true;
 			Application.getExceptionHandler().handleErrorCondition("Undo/Redo error: " + error);
 		}
 	}
-
-
-
+	
+	
+	
 	/**
 	 * Return a copy of this document.  The rocket is copied with original ID's, the default
 	 * motor configuration ID is maintained and the simulations are copied to the new rocket.
 	 * No undo/redo information or file storage information is maintained.
-	 *
+	 * 
 	 * This function is used from the Optimization routine to store alternatives of the same rocket.
 	 * For now we can assume that the copy returned does not have any of the attachment factories in place.
-	 *
+	 * 
 	 * @return	a copy of this document.
 	 */
 	public OpenRocketDocument copy() {
 		Rocket rocketCopy = rocket.copyWithOriginalID();
 		OpenRocketDocument documentCopy = OpenRocketDocumentFactory.createDocumentFromRocket(rocketCopy);
-
+		
 		for (Simulation s : simulations) {
 			documentCopy.addSimulation(s.duplicateSimulation(rocketCopy));
 		}
 		return documentCopy;
 	}
-
-
-
+	
+	
+	
 	///////  Listeners
-
+	
 	public void addUndoRedoListener(UndoRedoListener listener) {
 		undoRedoListeners.add(listener);
 	}
-
+	
 	public void removeUndoRedoListener(UndoRedoListener listener) {
 		undoRedoListeners.remove(listener);
 	}
-
-
+	
+	
 	private void fireUndoRedoChangeEvent() {
 		UndoRedoListener[] array = undoRedoListeners.toArray(new UndoRedoListener[0]);
 		for (UndoRedoListener l : array) {
 			l.setAllValues();
 		}
-
-	}
-
+		
+	}
+	
 	public void addDocumentChangeListener(DocumentChangeListener listener) {
 		listeners.add(listener);
 	}
-
+	
 	public void removeDocumentChangeListener(DocumentChangeListener listener) {
 		listeners.remove(listener);
 	}
-
+	
 	public void fireDocumentChangeEvent(DocumentChangeEvent event) {
 		DocumentChangeListener[] array = listeners.toArray(new DocumentChangeListener[0]);
 		for (DocumentChangeListener l : array) {
@@ -888,7 +878,7 @@
 			str.append(String.format("    [%d] %s (%s) \n", simNum, s.getName(), s.getId().toShortKey() ));
 			simNum++;
 		}
-
+		
 		return str.toString();
 	}
 
