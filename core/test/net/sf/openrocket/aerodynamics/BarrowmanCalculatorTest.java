package net.sf.openrocket.aerodynamics;

import static org.junit.Assert.assertEquals;
import static org.junit.Assert.assertFalse;
import static org.junit.Assert.assertTrue;
import static org.junit.Assert.fail;

import org.junit.BeforeClass;
import org.junit.Test;

import com.google.inject.Guice;
import com.google.inject.Injector;
import com.google.inject.Module;

import net.sf.openrocket.ServicesForTesting;
import net.sf.openrocket.plugin.PluginModule;
import net.sf.openrocket.rocketcomponent.AxialStage;
import net.sf.openrocket.rocketcomponent.BodyTube;
import net.sf.openrocket.rocketcomponent.FlightConfiguration;
import net.sf.openrocket.rocketcomponent.NoseCone;
import net.sf.openrocket.rocketcomponent.ParallelStage;
import net.sf.openrocket.rocketcomponent.Rocket;
import net.sf.openrocket.rocketcomponent.Transition;
import net.sf.openrocket.startup.Application;
import net.sf.openrocket.util.Coordinate;
import net.sf.openrocket.util.TestRockets;

public class BarrowmanCalculatorTest {
	protected final double EPSILON = 0.00001;
	
	private static Injector injector;
	
	@BeforeClass
	public static void setup() {
		Module applicationModule = new ServicesForTesting();
		Module pluginModule = new PluginModule();
		
		injector = Guice.createInjector( applicationModule, pluginModule);
		Application.setInjector(injector);
		
//		{
//			GuiModule guiModule = new GuiModule();
//			Module pluginModule = new PluginModule();
//			Injector injector = Guice.createInjector(guiModule, pluginModule);
//			Application.setInjector(injector);
//		}
	}
	
	@Test
	public void testCPSimpleDry() {
		Rocket rocket = TestRockets.makeEstesAlphaIII();
		AxialStage stage = (AxialStage)rocket.getChild(0);
		FlightConfiguration config = rocket.getSelectedConfiguration();
		BarrowmanCalculator calc = new BarrowmanCalculator();
		FlightConditions conditions = new FlightConditions(config);
		WarningSet warnings = new WarningSet();
		
		// By Hand:  i.e. Manually calculate the Barrowman numbers
		double exp_cna;
		double exp_cpx;
		{
			NoseCone nose = (NoseCone)stage.getChild(0);
			assertEquals(" Estes Alpha III nose cone has incorrect length:", 0.07, nose.getLength(), EPSILON);
			assertEquals(" Estes Alpha III nosecone has wrong (base) radius:", 0.012, nose.getAftRadius(), EPSILON);
			assertEquals(" Estes Alpha III nosecone has wrong type:", Transition.Shape.OGIVE, nose.getType());
			double cna_nose = 2;
			double cpx_nose = 0.03235;
			
			double cna_body=0; // equal-to-zero, see [Barrowman66] p15.
			double cpx_body=0;
			
			double cna_3fin = 24.146933;
			double cpx_3fin = 0.0193484;
			double fin_x = 0.22;
			cpx_3fin += fin_x;
			
			double cna_lugs=0; // n/a
			double cpx_lugs=0; // n/a
			
			// N.B. CP @ AoA = zero
			exp_cna = cna_nose + cna_body + cna_3fin + cna_lugs;
			exp_cpx = ( cna_nose*cpx_nose + cna_body*cpx_body + cna_3fin*cpx_3fin + cna_lugs*cpx_lugs)/exp_cna;
		}
		
		// calculated from OpenRocket 15.03
		Coordinate cp_calc = calc.getCP(config, conditions, warnings);
		
		assertEquals(" Estes Alpha III CNa value is incorrect:", exp_cna, cp_calc.weight, EPSILON);
		assertEquals(" Estes Alpha III cp x value is incorrect:", exp_cpx, cp_calc.x, EPSILON);
	}
	
	@Test
	public void testCPSimpleWithMotor() {
		Rocket rkt = TestRockets.makeEstesAlphaIII();
		FlightConfiguration config = rkt.getSelectedConfiguration();
		AerodynamicCalculator calc = new BarrowmanCalculator();
		FlightConditions conditions = new FlightConditions(config);
		WarningSet warnings = new WarningSet();
		
<<<<<<< HEAD
=======
		MotorConfiguration inst = TestRockets.getTestD12Motor();
		InnerTube motorTube = (InnerTube)rkt.getChild(0).getChild(1).getChild(2);
		motorTube.setMotorInstance(fcid, inst);
		motorTube.setMotorMount(true);
		motorTube.setMotorOverhang(0.005);
>>>>>>> f8cfebe5
		
		// calculated from OpenRocket 15.03:
		//double expCPx = 0.225;
		// verified from the equations: 
		double expCPx = 0.2235154;
		double exp_cna = 26.146933;
		Coordinate calcCP = calc.getCP(config, conditions, warnings);
		 
		assertEquals(" Estes Alpha III cp x value is incorrect:", expCPx, calcCP.x, EPSILON);
		assertEquals(" Estes Alpha III CNa value is incorrect:", exp_cna, calcCP.weight, EPSILON);
	}
	
	
	@Test
	public void testCPDoubleStrapOn() {
		Rocket rocket = TestRockets.makeFalcon9Heavy();
		FlightConfiguration config = rocket.getSelectedConfiguration();
		BarrowmanCalculator calc = new BarrowmanCalculator();
		FlightConditions conditions = new FlightConditions(config);
		WarningSet warnings = new WarningSet();
		
		// no clue:
		double expCPx = 1.0367644;
		double expCNa = 14.169;
		Coordinate calcCP = calc.getCP(config, conditions, warnings);
		
		assertEquals(" Falcon 9 Heavy CP x value is incorrect:", expCPx, calcCP.x, EPSILON);
		assertEquals(" Falcon 9 Heavy CNa value is incorrect:", expCNa, calcCP.weight, EPSILON);
	}
	
	@Test
	public void testGetWorstCP() {
		Rocket rocket = TestRockets.makeFalcon9Heavy();
		FlightConfiguration config = rocket.getSelectedConfiguration();
		BarrowmanCalculator calc = new BarrowmanCalculator();
		FlightConditions conditions = new FlightConditions(config);
		WarningSet warnings = new WarningSet();
		
//		Coordinate calcBestCP = calc.getCP(config, conditions, warnings);
//		Coordinate calcWorstCP = calc.getWorstCP(config, conditions, warnings);
		
		//fail("Not yet implemented");
//		Coordinate expBestCP = new Coordinate( -1, 0,0,0);
//		assertEquals(" Falcon Heavy best CP x value is incorrect:", expBestCP.x, calcBestCP.x, EPSILON);
//		Coordinate expWorstCP = new Coordinate( -1, 0,0,0);
//		assertEquals(" Falcon Heavy Worst CP x value is incorrect:", expWorstCP.x, calcWorstCP.x, EPSILON);
	}
	
	@Test
	public void testContinuousRocket() {
		Rocket rocket = TestRockets.makeEstesAlphaIII();
		AerodynamicCalculator calc = new BarrowmanCalculator();
		
		assertTrue("Estes Alpha III should be continous: ", calc.isContinuous( rocket));
	}
	

	@Test
	public void testContinuousRocketWithStrapOns() {
		Rocket rocket = TestRockets.makeFalcon9Heavy();
		AerodynamicCalculator calc = new BarrowmanCalculator();
		
		assertTrue("F9H should be continuous: ", calc.isContinuous( rocket));
	}
	
	@Test
	public void testRadialDiscontinuousRocket() {
		Rocket rocket = TestRockets.makeEstesAlphaIII();
		AerodynamicCalculator calc = new BarrowmanCalculator();
		
		NoseCone nose = (NoseCone)rocket.getChild(0).getChild(0);
		BodyTube body = (BodyTube)rocket.getChild(0).getChild(1);
		
		nose.setAftRadius(0.015);
		body.setOuterRadius( 0.012 );
		body.setName( body.getName()+"  << discontinuous");
		
		assertFalse(" Estes Alpha III has an undetected discontinuity:", calc.isContinuous( rocket));
	}
	
	@Test
	public void testRadialDiscontinuityWithStrapOns() {
		Rocket rocket = TestRockets.makeFalcon9Heavy();
		AerodynamicCalculator calc = new BarrowmanCalculator();
		
		ParallelStage booster = (ParallelStage)rocket.getChild(1).getChild(1); 
		NoseCone nose = (NoseCone)booster.getChild(0);
		BodyTube body = (BodyTube)booster.getChild(1);
		
		nose.setAftRadius(0.015);
		body.setOuterRadius( 0.012 );
		body.setName( body.getName()+"  << discontinuous");
		
		assertFalse(" Missed discontinuity in Falcon 9 Heavy:", calc.isContinuous( rocket));
	}
}<|MERGE_RESOLUTION|>--- conflicted
+++ resolved
@@ -3,7 +3,6 @@
 import static org.junit.Assert.assertEquals;
 import static org.junit.Assert.assertFalse;
 import static org.junit.Assert.assertTrue;
-import static org.junit.Assert.fail;
 
 import org.junit.BeforeClass;
 import org.junit.Test;
@@ -96,15 +95,7 @@
 		AerodynamicCalculator calc = new BarrowmanCalculator();
 		FlightConditions conditions = new FlightConditions(config);
 		WarningSet warnings = new WarningSet();
-		
-<<<<<<< HEAD
-=======
-		MotorConfiguration inst = TestRockets.getTestD12Motor();
-		InnerTube motorTube = (InnerTube)rkt.getChild(0).getChild(1).getChild(2);
-		motorTube.setMotorInstance(fcid, inst);
-		motorTube.setMotorMount(true);
-		motorTube.setMotorOverhang(0.005);
->>>>>>> f8cfebe5
+
 		
 		// calculated from OpenRocket 15.03:
 		//double expCPx = 0.225;
@@ -137,12 +128,13 @@
 	
 	@Test
 	public void testGetWorstCP() {
-		Rocket rocket = TestRockets.makeFalcon9Heavy();
-		FlightConfiguration config = rocket.getSelectedConfiguration();
-		BarrowmanCalculator calc = new BarrowmanCalculator();
-		FlightConditions conditions = new FlightConditions(config);
-		WarningSet warnings = new WarningSet();
+//		Rocket rocket = TestRockets.makeFalcon9Heavy();
+//		FlightConfiguration config = rocket.getSelectedConfiguration();
+//		BarrowmanCalculator calc = new BarrowmanCalculator();
+//		FlightConditions conditions = new FlightConditions(config);
+//		WarningSet warnings = new WarningSet();
 		
+		// NYI
 //		Coordinate calcBestCP = calc.getCP(config, conditions, warnings);
 //		Coordinate calcWorstCP = calc.getWorstCP(config, conditions, warnings);
 		
